--- conflicted
+++ resolved
@@ -514,16 +514,9 @@
                 // "--output-path=logs",
                 // "--rotate-output",
                 // "--implot-config=\"config/implot.json\"",
-<<<<<<< HEAD
                 "--console-log-level=debug", // trace/debug/info/warning/error/critical/off
                 "--file-log-level=debug", // trace/debug/info/warning/error/critical/off
                 "--log-filter=LooselyCoupledKF.cpp",
-=======
-                "--global-log-level=trace", // trace/debug/info/warning/error/critical/off
-                "--console-log-level=trace", // trace/debug/info/warning/error/critical/off
-                "--file-log-level=trace", // trace/debug/info/warning/error/critical/off
-                // "--log-filter=SinglePointPositioning",
->>>>>>> 1f18eb7f
                 // ================ To configure tests ================
                 // "--flow-path=test/flow",
                 // "--input-path=test/data",
