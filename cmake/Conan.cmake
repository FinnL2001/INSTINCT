--- conflicted
+++ resolved
@@ -2,11 +2,7 @@
   # Download automatically, you can also just copy the conan.cmake file
   if(NOT EXISTS "${CMAKE_BINARY_DIR}/conan.cmake")
     message(STATUS "Downloading conan.cmake from https://github.com/conan-io/cmake-conan")
-<<<<<<< HEAD
-    file(DOWNLOAD "https://raw.githubusercontent.com/conan-io/cmake-conan/raw/0.18.1/conan.cmake" "${CMAKE_BINARY_DIR}/conan.cmake"
-=======
     file(DOWNLOAD "https://raw.githubusercontent.com/conan-io/cmake-conan/0.18.1/conan.cmake" "${CMAKE_BINARY_DIR}/conan.cmake"
->>>>>>> 253d92dd
          STATUS status)
 
     list(GET status 0 error_code)
