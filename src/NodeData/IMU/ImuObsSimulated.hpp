--- conflicted
+++ resolved
@@ -62,11 +62,7 @@
     }
 
     /// @brief Get the amount of descriptors
-<<<<<<< HEAD
-    [[nodiscard]] static constexpr size_t GetStaticDescriptorCount() { return 36; }
-=======
-    [[nodiscard]] static constexpr size_t GetStaticDescriptorCount() { return 30; }
->>>>>>> af486703
+    [[nodiscard]] static constexpr size_t GetStaticDescriptorCount() { return 34; }
 
     /// @brief Returns a vector of data descriptors
     [[nodiscard]] std::vector<std::string> staticDataDescriptors() const override { return GetStaticDataDescriptors(); }
@@ -83,59 +79,6 @@
         switch (idx)
         {
         case 0:  // Time since startup [ns]
-<<<<<<< HEAD
-        case 1:  // Mag uncomp X [Gauss]
-        case 2:  // Mag uncomp Y [Gauss]
-        case 3:  // Mag uncomp Z [Gauss]
-        case 4:  // Accel uncomp X [m/s^2]
-        case 5:  // Accel uncomp Y [m/s^2]
-        case 6:  // Accel uncomp Z [m/s^2]
-        case 7:  // Gyro uncomp X [rad/s]
-        case 8:  // Gyro uncomp Y [rad/s]
-        case 9:  // Gyro uncomp Z [rad/s]
-        case 10: // Mag Comp X [Gauss]
-        case 11: // Mag Comp Y [Gauss]
-        case 12: // Mag Comp Z [Gauss]
-        case 13: // Accel Comp X [m/s^2]
-        case 14: // Accel Comp Y [m/s^2]
-        case 15: // Accel Comp Z [m/s^2]
-        case 16: // Gyro Comp X [rad/s]
-        case 17: // Gyro Comp Y [rad/s]
-        case 18: // Gyro Comp Z [rad/s]
-        case 19: // Temperature [°C]
-            return ImuObs::getValueAt(idx);
-        case 20: // Baro Air Pressure uncomp [hPa]
-            return ImuObs::getValueAt(idx);
-        case 21: // Altitude NED frame uncomp [m]
-            return ImuObs::getValueAt(idx);
-        case 22: // Baro Air Pressure comp [hPa]
-            return ImuObs::getValueAt(idx);
-        case 23: // Altitude NED frame comp [m]
-            return ImuObs::getValueAt(idx);
-        case 24: // AccelDynamicsN [m/s^2]
-            return n_accelDynamics.x();
-        case 25: // AccelDynamicsE [m/s^2]
-            return n_accelDynamics.y();
-        case 26: // AccelDynamicsD [m/s^2]
-            return n_accelDynamics.z();
-        case 27: // AngularRateN (ω_nb_n) [rad/s]
-            return n_angularRateDynamics.x();
-        case 28: // AngularRateE (ω_nb_n) [rad/s]
-            return n_angularRateDynamics.y();
-        case 29: // AngularRateD (ω_nb_n) [rad/s]
-            return n_angularRateDynamics.z();
-        case 30: // AccelDynamicsX ECEF [m/s^2]
-            return e_accelDynamics.x();
-        case 31: // AccelDynamicsY ECEF [m/s^2]
-            return e_accelDynamics.y();
-        case 32: // AccelDynamicsZ ECEF [m/s^2]
-            return e_accelDynamics.z();
-        case 33: // AngularRateX ECEF (ω_nb_e) [rad/s]
-            return e_angularRateDynamics.x();
-        case 34: // AngularRateY ECEF (ω_nb_e) [rad/s]
-            return e_angularRateDynamics.y();
-        case 35: // AngularRateZ ECEF (ω_nb_e) [rad/s]
-=======
         case 1:  // Accel X [m/s^2]
         case 2:  // Accel Y [m/s^2]
         case 3:  // Accel Z [m/s^2]
@@ -146,38 +89,41 @@
         case 8:  // Mag Y [Gauss]
         case 9:  // Mag Z [Gauss]
         case 10: // Temperature [°C]
-        case 11: // dTime [s]
-        case 12: // dTheta X [deg]
-        case 13: // dTheta Y [deg]
-        case 14: // dTheta Z [deg]
-        case 15: // dVelocity X [m/s]
-        case 16: // dVelocity Y [m/s]
-        case 17: // dVelocity Z [m/s]
+        case 11: // Baro Air Pressure uncomp [hPa]
+        case 12: // Altitude NED frame uncomp [m]
+        case 13: // Baro Air Pressure comp [hPa]
+        case 14: // Altitude NED frame comp [m]
+        case 15: // dTime [s]
+        case 16: // dTheta X [deg]
+        case 17: // dTheta Y [deg]
+        case 18: // dTheta Z [deg]
+        case 19: // dVelocity X [m/s]
+        case 20: // dVelocity Y [m/s]
+        case 21: // dVelocity Z [m/s]
             return ImuObsWDelta::getValueAt(idx);
-        case 18: // AccelDynamicsN [m/s^2]
+        case 22: // AccelDynamicsN [m/s^2]
             return n_accelDynamics.x();
-        case 19: // AccelDynamicsE [m/s^2]
+        case 23: // AccelDynamicsE [m/s^2]
             return n_accelDynamics.y();
-        case 20: // AccelDynamicsD [m/s^2]
+        case 24: // AccelDynamicsD [m/s^2]
             return n_accelDynamics.z();
-        case 21: // AngularRateN (ω_nb_n) [rad/s]
+        case 25: // AngularRateN (ω_nb_n) [rad/s]
             return n_angularRateDynamics.x();
-        case 22: // AngularRateE (ω_nb_n) [rad/s]
+        case 26: // AngularRateE (ω_nb_n) [rad/s]
             return n_angularRateDynamics.y();
-        case 23: // AngularRateD (ω_nb_n) [rad/s]
+        case 27: // AngularRateD (ω_nb_n) [rad/s]
             return n_angularRateDynamics.z();
-        case 24: // AccelDynamicsX ECEF [m/s^2]
+        case 28: // AccelDynamicsX ECEF [m/s^2]
             return e_accelDynamics.x();
-        case 25: // AccelDynamicsY ECEF [m/s^2]
+        case 29: // AccelDynamicsY ECEF [m/s^2]
             return e_accelDynamics.y();
-        case 26: // AccelDynamicsZ ECEF [m/s^2]
+        case 30: // AccelDynamicsZ ECEF [m/s^2]
             return e_accelDynamics.z();
-        case 27: // AngularRateX ECEF (ω_nb_e) [rad/s]
+        case 31: // AngularRateX ECEF (ω_nb_e) [rad/s]
             return e_angularRateDynamics.x();
-        case 28: // AngularRateY ECEF (ω_nb_e) [rad/s]
+        case 32: // AngularRateY ECEF (ω_nb_e) [rad/s]
             return e_angularRateDynamics.y();
-        case 29: // AngularRateZ ECEF (ω_nb_e) [rad/s]
->>>>>>> af486703
+        case 33: // AngularRateZ ECEF (ω_nb_e) [rad/s]
             return e_angularRateDynamics.z();
         default:
             return std::nullopt;
