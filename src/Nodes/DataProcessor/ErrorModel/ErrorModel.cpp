// This file is part of INSTINCT, the INS Toolkit for Integrated
// Navigation Concepts and Training by the Institute of Navigation of
// the University of Stuttgart, Germany.
//
// This Source Code Form is subject to the terms of the Mozilla Public
// License, v. 2.0. If a copy of the MPL was not distributed with this
// file, You can obtain one at https://mozilla.org/MPL/2.0/.

#include "ErrorModel.hpp"

#include "NodeRegistry.hpp"
#include "internal/NodeManager.hpp"
namespace nm = NAV::NodeManager;
#include "internal/FlowManager.hpp"

#include "NodeData/IMU/ImuObsSimulated.hpp"
#include "NodeData/IMU/ImuObsWDelta.hpp"

#include "internal/gui/widgets/HelpMarker.hpp"
#include "internal/gui/widgets/imgui_ex.hpp"
#include "internal/gui/widgets/InputWithUnit.hpp"
#include "internal/gui/NodeEditorApplication.hpp"

#include "Navigation/Transformations/CoordinateFrames.hpp"
#include "Navigation/Transformations/Units.hpp"
#include "Navigation/GNSS/Functions.hpp"

#include "util/Eigen.hpp"
#include "util/StringUtil.hpp"

#include"Navigation/Atmosphere/Pressure/Models/StandardAtmosphere.hpp"

#include <imgui_internal.h>
#include <limits>
#include <set>
#include <type_traits>

// ---------------------------------------------------------- Private variabels ------------------------------------------------------------

namespace NAV
{
/// List of supported data identifiers
const std::vector<std::string> supportedDataIdentifier{ ImuObs::type(), ImuObsWDelta::type(), PosVelAtt::type(), GnssObs::type() };

} // namespace NAV

// ---------------------------------------------------------- Member functions -------------------------------------------------------------

NAV::ErrorModel::ErrorModel()
    : Node(typeStatic())
{
    LOG_TRACE("{}: called", name);
    _hasConfig = true;
    _guiConfigDefaultWindowSize = { 812, 530 };

    nm::CreateInputPin(this, "True", Pin::Type::Flow, supportedDataIdentifier, &ErrorModel::receiveObs);

    nm::CreateOutputPin(this, "Biased", Pin::Type::Flow, supportedDataIdentifier);

    std::mt19937_64 gen(static_cast<uint64_t>(std::chrono::system_clock::now().time_since_epoch().count()));
    std::uniform_int_distribution<uint64_t> dist(0, std::numeric_limits<uint64_t>::max() / 2);

    _imuAccelerometerRng.seed = dist(gen);
    _imuGyroscopeRng.seed = dist(gen);
    _imuBarometerRng.seed = dist(gen);

    _positionRng.seed = dist(gen);
    _velocityRng.seed = dist(gen);
    _attitudeRng.seed = dist(gen);

    _pseudorangeRng.seed = dist(gen);
    _carrierPhaseRng.seed = dist(gen);
    _dopplerRng.seed = dist(gen);
    _ambiguityRng.seed = dist(gen);
    _cycleSlipRng.seed = dist(gen);
}

NAV::ErrorModel::~ErrorModel()
{
    LOG_TRACE("{}: called", nameId());
}

std::string NAV::ErrorModel::typeStatic()
{
    return "ErrorModel";
}

std::string NAV::ErrorModel::type() const
{
    return typeStatic();
}

std::string NAV::ErrorModel::category()
{
    return "Data Processor";
}

void NAV::ErrorModel::guiConfig()
{
    if (outputPins.at(OUTPUT_PORT_INDEX_FLOW).dataIdentifier.size() != 1)
    {
        ImGui::TextUnformatted("Please connect the input pin to show the options");
        return;
    }

    float itemWidth = 470 * gui::NodeEditorApplication::windowFontRatio();
    float unitWidth = 180 * gui::NodeEditorApplication::windowFontRatio();

    auto inputDoubleWithUnit = [&](const char* title, double& data, auto& unit, const char* combo_items_separated_by_zeros, const char* format) {
        if (auto response = gui::widgets::InputDoubleWithUnit(fmt::format("{}##{}", title, size_t(id)).c_str(), itemWidth, unitWidth,
                                                              &data, reinterpret_cast<int*>(&unit), combo_items_separated_by_zeros, 0.0, 0.0,
                                                              format, ImGuiInputTextFlags_CharsScientific))
        {
            if (response == gui::widgets::InputWithUnitChange_Input) { LOG_DEBUG("{}: {} changed to {}", nameId(), title, data); }
            if (response == gui::widgets::InputWithUnitChange_Unit) { LOG_DEBUG("{}: {} unit changed to {}", nameId(), title, fmt::underlying(unit)); }
            flow::ApplyChanges();
        }
    };

    auto inputVector3WithUnit = [&](const char* title, Eigen::Vector3d& data, auto& unit, const char* combo_items_separated_by_zeros, const char* format) {
        if (auto response = gui::widgets::InputDouble3WithUnit(fmt::format("{}##{}", title, size_t(id)).c_str(), itemWidth, unitWidth,
                                                               data.data(), reinterpret_cast<int*>(&unit), combo_items_separated_by_zeros,
                                                               format, ImGuiInputTextFlags_CharsScientific))
        {
            if (response == gui::widgets::InputWithUnitChange_Input) { LOG_DEBUG("{}: {} changed to {}", nameId(), title, data.transpose()); }
            if (response == gui::widgets::InputWithUnitChange_Unit) { LOG_DEBUG("{}: {} unit changed to {}", nameId(), title, fmt::underlying(unit)); }
            flow::ApplyChanges();
        }
    };

    auto rngInput = [&](const char* title, RandomNumberGenerator& rng) {
        float currentCursorX = ImGui::GetCursorPosX();
        if (ImGui::Checkbox(fmt::format("##rng.useSeed {} {}", title, size_t(id)).c_str(), &rng.useSeed))
        {
            LOG_DEBUG("{}: {} rng.useSeed changed to {}", nameId(), title, rng.useSeed);
            flow::ApplyChanges();
        }
        if (ImGui::IsItemHovered()) { ImGui::SetTooltip("Use seed?"); }
        ImGui::SameLine();
        if (!rng.useSeed)
        {
            ImGui::BeginDisabled();
        }
        ImGui::SetNextItemWidth(itemWidth - (ImGui::GetCursorPosX() - currentCursorX));
        if (ImGui::SliderULong(fmt::format("{} Seed##{}", title, size_t(id)).c_str(), &rng.seed, 0, std::numeric_limits<uint64_t>::max() / 2, "%lu"))
        {
            LOG_DEBUG("{}: {} rng.seed changed to {}", nameId(), title, rng.seed);
            flow::ApplyChanges();
        }
        if (!rng.useSeed)
        {
            ImGui::EndDisabled();
        }
    };

    auto noiseGuiInput = [&]<typename T>(const char* title, T& data, auto& unit, const char* combo_items_separated_by_zeros, const char* format, RandomNumberGenerator& rng) {
        if constexpr (std::is_same_v<T, double>) { inputDoubleWithUnit(title, data, unit, combo_items_separated_by_zeros, format); }
        else if constexpr (std::is_same_v<T, Eigen::Vector3d>) { inputVector3WithUnit(title, data, unit, combo_items_separated_by_zeros, format); }

        rngInput(title, rng);
    };

    if (_inputType == InputType::ImuObs || _inputType == InputType::ImuObsWDelta || _inputType == InputType::PosVelAtt)
    {
        ImGui::TextUnformatted("Offsets:");
        ImGui::Indent();
        {
<<<<<<< HEAD
            if (_inputType == InputType::ImuObs)
            {   inputDoubleWithUnit("Varianz des Drifts", _imuBaroDriftVar, _imuBaroDriftUnit, "m\0\0", "%.2g");
                inputDoubleWithUnit("Baromter Priciple Error Temperatur", _imuBaroTempBias, _imuBaroTempBiasUnit, "K\0\0", "%.2g");
                inputDoubleWithUnit("Baromter Priciple Error Pressure",_imuBaroPressureBias, _imuBaroPressureBiasUnit, "hPa\0\0", "%.2g");
=======
            if (_inputType == InputType::ImuObs || _inputType == InputType::ImuObsWDelta)
            {
>>>>>>> af486703
                inputVector3WithUnit("Accelerometer Bias (platform)", _imuAccelerometerBias_p, _imuAccelerometerBiasUnit, "m/s^2\0\0", "%.2g");
                inputVector3WithUnit("Gyroscope Bias (platform)", _imuGyroscopeBias_p, _imuGyroscopeBiasUnit, "rad/s\0deg/s\0\0", "%.2g");
            }
            else if (_inputType == InputType::PosVelAtt)
            {
                inputVector3WithUnit(fmt::format("Position Bias ({})", _positionBiasUnit == PositionBiasUnits::meter ? "NED" : "LatLonAlt").c_str(),
                                     _positionBias, _positionBiasUnit, "m, m, m\0rad, rad, m\0deg, deg, m\0\0", "%.2g");
                inputVector3WithUnit("Velocity Bias (NED)", _velocityBias, _velocityBiasUnit, "m/s\0\0", "%.2g");
                inputVector3WithUnit("RollPitchYaw Bias", _attitudeBias, _attitudeBiasUnit, "rad\0deg\0\0", "%.2g");
            }
        }
        ImGui::Unindent();
    }

    if (_inputType == InputType::ImuObs || _inputType == InputType::ImuObsWDelta || _inputType == InputType::PosVelAtt || _inputType == InputType::GnssObs)
    {
        ImGui::TextUnformatted("Measurement noise:");
        ImGui::Indent();
        {
            if (_inputType == InputType::ImuObs || _inputType == InputType::ImuObsWDelta)
            {
                noiseGuiInput(fmt::format("Accelerometer Noise ({})", _imuAccelerometerNoiseUnit == ImuAccelerometerNoiseUnits::m_s2
                                                                          ? "Standard deviation"
                                                                          : "Variance")
                                  .c_str(),
                              _imuAccelerometerNoise, _imuAccelerometerNoiseUnit, "m/s^2\0m^2/s^4\0\0", "%.2g", _imuAccelerometerRng);
                noiseGuiInput(fmt::format("Gyroscope Noise ({})", _imuGyroscopeNoiseUnit == ImuGyroscopeNoiseUnits::rad_s || _imuGyroscopeNoiseUnit == ImuGyroscopeNoiseUnits::deg_s
                                                                      ? "Standard deviation"
                                                                      : "Variance")
                                  .c_str(),               
                              _imuGyroscopeNoise, _imuGyroscopeNoiseUnit, "rad/s\0deg/s\0rad^2/s^2\0deg^2/s^2\0\0", "%.2g", _imuGyroscopeRng);
<<<<<<< HEAD
                noiseGuiInput(fmt::format("Barometer Noise ({})", _imuBarometerNoiseUnit  == ImuBarometerNoiseUnits::hPa 
                                                                      ? "Standard deviation"
                                                                      : "Variance")
                                  .c_str(),
                              _imuBarometerNoise, _imuBarometerNoiseUnit, "hPa\0 hPa^2\0\0", "%.2g", _imuBarometerRng);          
            }            
=======
                if (_inputType == InputType::ImuObsWDelta)
                {
                    ImGui::SetNextItemWidth(itemWidth);
                    if (ImGui::InputDoubleL(fmt::format("Delta Vel & Theta averaging window size##{}", size_t(id)).c_str(), &_imuObsWDeltaAverageWindow,
                                            1.0, std::numeric_limits<double>::max(), 1.0, 1.0, "%.2f"))
                    {
                        flow::ApplyChanges();
                    }
                }
            }
>>>>>>> af486703
            else if (_inputType == InputType::PosVelAtt)
            {
                noiseGuiInput(fmt::format("Position Noise ({})", _positionNoiseUnit == PositionNoiseUnits::meter
                                                                         || _positionNoiseUnit == PositionNoiseUnits::rad_rad_m
                                                                         || _positionNoiseUnit == PositionNoiseUnits::deg_deg_m
                                                                     ? "Standard deviation"
                                                                     : "Variance")
                                  .c_str(),
                              _positionNoise, _positionNoiseUnit, "m, m, m\0rad, rad, m\0deg, deg, m\0m^2, m^2, m^2\0rad^2, rad^2, m^2\0deg^2, deg^2, m^2\0\0",
                              "%.2g", _positionRng);
                noiseGuiInput(fmt::format("Velocity Noise ({})", _velocityNoiseUnit == VelocityNoiseUnits::m_s ? "Standard deviation"
                                                                                                               : "Variance")
                                  .c_str(),
                              _velocityNoise, _velocityNoiseUnit, "m/s\0m^2/s^2\0\0", "%.2g", _velocityRng);
                noiseGuiInput(fmt::format("Attitude Noise ({})", _attitudeNoiseUnit == AttitudeNoiseUnits::rad || _attitudeNoiseUnit == AttitudeNoiseUnits::deg
                                                                     ? "Standard deviation"
                                                                     : "Variance")
                                  .c_str(),
                              _attitudeNoise, _attitudeNoiseUnit, "rad\0deg\0rad^2\0deg^2\0\0", "%.2g", _attitudeRng);
            }
            else if (_inputType == InputType::GnssObs)
            {
                noiseGuiInput("Pseudorange Noise", _gui_pseudorangeNoise, _gui_pseudorangeNoiseUnit, "m\0\0", "%.3g", _pseudorangeRng);
                noiseGuiInput("Carrier-phase Noise", _gui_carrierPhaseNoise, _gui_carrierPhaseNoiseUnit, "m\0\0", "%.3g", _carrierPhaseRng);
                noiseGuiInput("Doppler/Range-rate Noise", _gui_dopplerNoise, _gui_dopplerNoiseUnit, "m/s\0\0", "%.3g", _dopplerRng);
            }
        }
        ImGui::Unindent();
    }

    if (_inputType == InputType::GnssObs)
    {
        ImGui::TextUnformatted("Ambiguities:");
        ImGui::Indent();
        {
            ImGui::SetNextItemWidth((itemWidth - ImGui::GetStyle().ItemInnerSpacing.x) / 2.0F);
            if (ImGui::InputIntL(fmt::format("##Ambiguity Bounds lower {}", size_t(id)).c_str(), _gui_ambiguityLimits.data(),
                                 std::numeric_limits<int>::lowest(), _gui_ambiguityLimits[1], 0, 0))
            {
                LOG_DEBUG("{}: Ambiguity lower bound changed to {}", nameId(), _gui_ambiguityLimits[0]);
                flow::ApplyChanges();
            }
            ImGui::SameLine();
            ImGui::SetCursorPosX(ImGui::GetCursorPosX() - ImGui::GetStyle().ItemSpacing.x + ImGui::GetStyle().ItemInnerSpacing.x);
            ImGui::SetNextItemWidth((itemWidth - ImGui::GetStyle().ItemInnerSpacing.x) / 2.0F);
            if (ImGui::InputIntL(fmt::format("Ambiguity Bounds##Ambiguity Bounds upper{}", size_t(id)).c_str(), &_gui_ambiguityLimits[1],
                                 _gui_ambiguityLimits[0], std::numeric_limits<int>::max(), 0, 0))
            {
                LOG_DEBUG("{}: Ambiguity upper bound changed to {}", nameId(), _gui_ambiguityLimits[1]);
                flow::ApplyChanges();
            }
            rngInput("Ambiguity", _ambiguityRng);
        }
        ImGui::Unindent();

        ImGui::TextUnformatted("Cycle-slip:");
        ImGui::Indent();
        {
            noiseGuiInput("Frequency", _gui_cycleSlipFrequency, _gui_cycleSlipFrequencyUnit, "/ day\0/ hour\0/ minute\0\0", "%.2g", _cycleSlipRng);

            if (auto response = gui::widgets::SliderDoubleWithUnit(fmt::format("Detection probability (LLI)##{}", size_t(id)).c_str(), itemWidth, unitWidth,
                                                                   &_gui_cycleSlipDetectionProbability, 0.0, 100.0,
                                                                   reinterpret_cast<int*>(&_gui_cycleSlipDetectionProbabilityUnit), "%\0\0", "%.2f"))
            {
                if (response == gui::widgets::InputWithUnitChange_Input) { LOG_DEBUG("{}: Detection probability (LLI) changed to {}", nameId(), _gui_cycleSlipDetectionProbability); }
                if (response == gui::widgets::InputWithUnitChange_Unit) { LOG_DEBUG("{}: Detection probability (LLI) unit changed to {}", nameId(), fmt::underlying(_gui_cycleSlipDetectionProbabilityUnit)); }
                flow::ApplyChanges();
            }
            ImGui::SameLine();
            gui::widgets::HelpMarker("The chance that the Lock-of-Loss (LLI) indicator is set, when a cycle-slip occurs");

            if (ImGui::Checkbox(fmt::format("Single cycle steps when slip occurs##{}", size_t(id)).c_str(), &_gui_cycleSlipSingleCycle))
            {
                flow::ApplyChanges();
            }

            ImGui::SetNextItemWidth(itemWidth);
            if (ShowFrequencySelector(fmt::format("Satellite Frequencies##{}", size_t(id)).c_str(), _filterFreq))
            {
                flow::ApplyChanges();
            }
            ImGui::SameLine();
            gui::widgets::HelpMarker("Frequency and code selection only affects the cycle-slip simulation");

            ImGui::SetNextItemWidth(itemWidth);
            if (ShowCodeSelector(fmt::format("Signal Codes##{}", size_t(id)).c_str(), _filterCode, _filterFreq))
            {
                flow::ApplyChanges();
            }
        }
        ImGui::Unindent();

        ImGui::SetNextItemOpen(true, ImGuiCond_FirstUseEver);
        if (ImGui::TreeNode(fmt::format("Simulated Ambiguities and Cycle-slips##{}", size_t(id)).c_str()))
        {
            auto nAmb = static_cast<int>(_ambiguities.size());
            if (nAmb > 0)
            {
                std::set<InsTime> ambiguityTimes;
                for (int i = 0; i < nAmb; i++)
                {
                    const auto& ambVec = std::next(_ambiguities.begin(), i)->second;
                    for (const auto& amb : ambVec)
                    {
                        ambiguityTimes.insert(amb.first);
                    }
                }
                if (ambiguityTimes.size() < 64 - 1)
                {
                    ImGui::PushFont(Application::MonoFont());

                    ImVec2 outer_size = ImVec2(0.0F, ImGui::GetTextLineHeightWithSpacing() * 2 + ImGui::GetTextLineHeightWithSpacing() * static_cast<float>(10));
                    if (ImGui::BeginTable(fmt::format("Ambiguities##{}", size_t(id)).c_str(), static_cast<int>(ambiguityTimes.size() + 1),
                                          ImGuiTableFlags_Borders | ImGuiTableFlags_NoHostExtendX | ImGuiTableFlags_SizingFixedFit | ImGuiTableFlags_ScrollX | ImGuiTableFlags_ScrollY, outer_size))
                    {
                        ImGui::TableSetupColumn("");
                        for (const auto& time : ambiguityTimes)
                        {
                            auto t = time.toYMDHMS(GPST);
                            t.sec = std::round(t.sec * 1e2) / 1e2;
                            ImGui::TableSetupColumn(str::replaceAll_copy(fmt::format("{}", t), " ", "\n").c_str());
                        }
                        ImGui::TableSetupScrollFreeze(1, 1);
                        ImGui::TableHeadersRow();

                        for (int i = 0; i < nAmb; i++)
                        {
                            ImGui::TableNextRow();
                            ImGui::TableNextColumn();
                            const auto& ambiguities = std::next(_ambiguities.begin(), i);
                            if (ambiguities == _ambiguities.end()) { break; }
                            ImGui::TextUnformatted(fmt::format("{}", ambiguities->first).c_str());
                            ImGui::TableSetBgColor(ImGuiTableBgTarget_CellBg, ImGui::GetColorU32(ImGui::GetStyle().Colors[ImGuiCol_TableHeaderBg]));

                            for (const auto& time : ambiguityTimes)
                            {
                                ImGui::TableNextColumn();
                                auto iter = std::find_if(ambiguities->second.begin(), ambiguities->second.end(), [&time](const auto& timeAndAmb) {
                                    return timeAndAmb.first == time;
                                });
                                if (iter != ambiguities->second.end())
                                {
                                    ImVec4 color;
                                    auto cycleIter = std::find_if(_cycleSlips.begin(), _cycleSlips.end(), [&](const CycleSlipInfo& cycleSlip) {
                                        return cycleSlip.time == time && cycleSlip.satSigId == ambiguities->first;
                                    });
                                    if (cycleIter != _cycleSlips.end()) { color = ImColor(240, 128, 128); }
                                    else if (ambiguities->second.back().first == time) { color = ImGui::GetStyle().Colors[ImGuiCol_Text]; }
                                    else { color = ImGui::GetStyle().Colors[ImGuiCol_TextDisabled]; }
                                    ImGui::TextColored(color, "%s%s",
                                                       fmt::format("{}", iter->second).c_str(),
                                                       cycleIter != _cycleSlips.end() && cycleIter->LLI ? " (LLI)" : "");
                                    if (ImGui::IsItemHovered() && cycleIter != _cycleSlips.end()) { ImGui::SetTooltip("Cycle-slip"); }
                                }
                                else if (time < ambiguities->second.front().first)
                                {
                                    ImGui::TableSetBgColor(ImGuiTableBgTarget_CellBg, ImColor(70, 70, 70));
                                }
                            }
                        }

                        ImGui::EndTable();
                    }
                    ImGui::PopFont();
                }
                else
                {
                    ImGui::TextColored(ImColor(255, 0, 0), "More than 64 timestamps for ambiguities, which cannot be displayed in a table");
                }
            }

            ImGui::TreePop();
        }
    }
}

json NAV::ErrorModel::save() const
{
    LOG_TRACE("{}: called", nameId());

    json j;

    j["imuAccelerometerBiasUnit"] = _imuAccelerometerBiasUnit;
    j["imuAccelerometerBias_p"] = _imuAccelerometerBias_p;
    j["imuGyroscopeBiasUnit"] = _imuGyroscopeBiasUnit;
    j["imuGyroscopeBias_p"] = _imuGyroscopeBias_p;
    j["imuAccelerometerNoiseUnit"] = _imuAccelerometerNoiseUnit;
    j["imuAccelerometerNoise"] = _imuAccelerometerNoise;
    j["imuAccelerometerRng"] = _imuAccelerometerRng;
    j["imuGyroscopeNoiseUnit"] = _imuGyroscopeNoiseUnit;
    j["imuGyroscopeNoise"] = _imuGyroscopeNoise;
    j["imuGyroscopeRng"] = _imuGyroscopeRng;
    j["imuBarometerNoiseUnit"] = _imuBarometerNoiseUnit;
    j["imuBarometerNoise"] = _imuBarometerNoise;
    j["imuBarometerRng"] = _imuBarometerRng;
    j["imuBaroTempBias"] = _imuBaroTempBias;
    j["imuBaroDrift"] = _imuBaroDriftVar;
    j["imuBaroTempBiasUnit"] = _imuBaroTempBiasUnit;
    j["imuBaroDriftUnit"] = _imuBaroDriftUnit;
    j["imuBaroPressureBias"] = _imuBaroPressureBias;
    j["imuBaroPressureBiasUnit"] = _imuBaroPressureBiasUnit;
    // #########################################################################################################################################
    j["positionBiasUnit"] = _positionBiasUnit;
    j["positionBias"] = _positionBias;
    j["velocityBiasUnit"] = _velocityBiasUnit;
    j["velocityBias"] = _velocityBias;
    j["attitudeBiasUnit"] = _attitudeBiasUnit;
    j["attitudeBias"] = _attitudeBias;
    j["positionNoiseUnit"] = _positionNoiseUnit;
    j["positionNoise"] = _positionNoise;
    j["positionRng"] = _positionRng;
    j["velocityNoiseUnit"] = _velocityNoiseUnit;
    j["velocityNoise"] = _velocityNoise;
    j["velocityRng"] = _velocityRng;
    j["attitudeNoiseUnit"] = _attitudeNoiseUnit;
    j["attitudeNoise"] = _attitudeNoise;
    j["attitudeRng"] = _attitudeRng;
    // #########################################################################################################################################
    j["pseudorangeNoiseUnit"] = _gui_pseudorangeNoiseUnit;
    j["pseudorangeNoise"] = _gui_pseudorangeNoise;
    j["pseudorangeRng"] = _pseudorangeRng;
    j["carrierPhaseNoiseUnit"] = _gui_carrierPhaseNoiseUnit;
    j["carrierPhaseNoise"] = _gui_carrierPhaseNoise;
    j["carrierPhaseRng"] = _carrierPhaseRng;
    j["dopplerNoiseUnit"] = _gui_dopplerNoiseUnit;
    j["dopplerNoise"] = _gui_dopplerNoise;
    j["dopplerRng"] = _dopplerRng;
    j["ambiguityLimits"] = _gui_ambiguityLimits;
    j["ambiguityRng"] = _ambiguityRng;
    j["cycleSlipFrequencyUnit"] = _gui_cycleSlipFrequencyUnit;
    j["cycleSlipFrequency"] = _gui_cycleSlipFrequency;
    j["cycleSlipSingleCycle"] = _gui_cycleSlipSingleCycle;
    j["cycleSlipDetectionProbabilityUnit"] = _gui_cycleSlipDetectionProbabilityUnit;
    j["cycleSlipDetectionProbability"] = _gui_cycleSlipDetectionProbability;
    j["cycleSlipRng"] = _cycleSlipRng;

    j["filterFreq"] = Frequency_(_filterFreq);
    j["filterCode"] = _filterCode;

    return j;
}

void NAV::ErrorModel::restore(json const& j)
{
    LOG_TRACE("{}: called", nameId());

    if (j.contains("imuAccelerometerBiasUnit")) { j.at("imuAccelerometerBiasUnit").get_to(_imuAccelerometerBiasUnit); }
    if (j.contains("imuAccelerometerBias_p")) { j.at("imuAccelerometerBias_p").get_to(_imuAccelerometerBias_p); }
    if (j.contains("imuGyroscopeBiasUnit")) { j.at("imuGyroscopeBiasUnit").get_to(_imuGyroscopeBiasUnit); }
    if (j.contains("imuGyroscopeBias_p")) { j.at("imuGyroscopeBias_p").get_to(_imuGyroscopeBias_p); }
    if (j.contains("imuAccelerometerNoiseUnit")) { j.at("imuAccelerometerNoiseUnit").get_to(_imuAccelerometerNoiseUnit); }
    if (j.contains("imuAccelerometerNoise")) { j.at("imuAccelerometerNoise").get_to(_imuAccelerometerNoise); }
    if (j.contains("imuAccelerometerRng")) { j.at("imuAccelerometerRng").get_to(_imuAccelerometerRng); }
    if (j.contains("imuGyroscopeNoiseUnit")) { j.at("imuGyroscopeNoiseUnit").get_to(_imuGyroscopeNoiseUnit); }
    if (j.contains("imuGyroscopeNoise")) { j.at("imuGyroscopeNoise").get_to(_imuGyroscopeNoise); }
    if (j.contains("imuGyroscopeRng")) { j.at("imuGyroscopeRng").get_to(_imuGyroscopeRng); }
    if (j.contains("imuBarometerNoiseUnit")) { j.at("imuBarometerNoiseUnit").get_to(_imuBarometerNoiseUnit); }
    if (j.contains("imuBarometerNoise")) { j.at("imuBarometerNoise").get_to(_imuBarometerNoise); }
    if (j.contains("imuBarometerRng")) { j.at("imuBarometerRng").get_to(_imuBarometerRng); }
    if (j.contains("imuBaroTempBias")) { j.at("imuBaroTempBias").get_to(_imuBaroTempBias); }
    if (j.contains("imuBaroPressureBias")) { j.at("imuBaroPressureBias").get_to(_imuBaroPressureBias); }
    if (j.contains("imuBaroTempBiasUnit")) { j.at("imuBaroTempBiasUnit").get_to(_imuBaroTempBiasUnit); }
    if (j.contains("imuBaroPressureBiasUnit")) { j.at("imuBaroPressureBiasUnit").get_to(_imuBaroPressureBiasUnit); }
    if (j.contains("imuBaroDriftUnit")) { j.at("imuBaroDriftUnit").get_to(_imuBaroDriftUnit); } 
    if (j.contains("imuBaroDriftVar")) { j.at("imuBaroDriftVar").get_to(_imuBaroDriftVar); } 
    // #########################################################################################################################################
    if (j.contains("positionBiasUnit")) { j.at("positionBiasUnit").get_to(_positionBiasUnit); }
    if (j.contains("positionBias")) { j.at("positionBias").get_to(_positionBias); }
    if (j.contains("velocityBiasUnit")) { j.at("velocityBiasUnit").get_to(_velocityBiasUnit); }
    if (j.contains("velocityBias")) { j.at("velocityBias").get_to(_velocityBias); }
    if (j.contains("attitudeBiasUnit")) { j.at("attitudeBiasUnit").get_to(_attitudeBiasUnit); }
    if (j.contains("attitudeBias")) { j.at("attitudeBias").get_to(_attitudeBias); }
    if (j.contains("positionNoiseUnit")) { j.at("positionNoiseUnit").get_to(_positionNoiseUnit); }
    if (j.contains("positionNoise")) { j.at("positionNoise").get_to(_positionNoise); }
    if (j.contains("positionRng")) { j.at("positionRng").get_to(_positionRng); }
    if (j.contains("velocityNoiseUnit")) { j.at("velocityNoiseUnit").get_to(_velocityNoiseUnit); }
    if (j.contains("velocityNoise")) { j.at("velocityNoise").get_to(_velocityNoise); }
    if (j.contains("velocityRng")) { j.at("velocityRng").get_to(_velocityRng); }
    if (j.contains("attitudeNoiseUnit")) { j.at("attitudeNoiseUnit").get_to(_attitudeNoiseUnit); }
    if (j.contains("attitudeNoise")) { j.at("attitudeNoise").get_to(_attitudeNoise); }
    if (j.contains("attitudeRng")) { j.at("attitudeRng").get_to(_attitudeRng); }
    // #########################################################################################################################################
    if (j.contains("pseudorangeNoiseUnit")) { j.at("pseudorangeNoiseUnit").get_to(_gui_pseudorangeNoiseUnit); }
    if (j.contains("pseudorangeNoise")) { j.at("pseudorangeNoise").get_to(_gui_pseudorangeNoise); }
    if (j.contains("pseudorangeRng")) { j.at("pseudorangeRng").get_to(_pseudorangeRng); }
    if (j.contains("carrierPhaseNoiseUnit")) { j.at("carrierPhaseNoiseUnit").get_to(_gui_carrierPhaseNoiseUnit); }
    if (j.contains("carrierPhaseNoise")) { j.at("carrierPhaseNoise").get_to(_gui_carrierPhaseNoise); }
    if (j.contains("carrierPhaseRng")) { j.at("carrierPhaseRng").get_to(_carrierPhaseRng); }
    if (j.contains("dopplerNoiseUnit")) { j.at("dopplerNoiseUnit").get_to(_gui_dopplerNoiseUnit); }
    if (j.contains("dopplerNoise")) { j.at("dopplerNoise").get_to(_gui_dopplerNoise); }
    if (j.contains("dopplerRng")) { j.at("dopplerRng").get_to(_dopplerRng); }
    if (j.contains("ambiguityLimits")) { j.at("ambiguityLimits").get_to(_gui_ambiguityLimits); }
    if (j.contains("ambiguityRng")) { j.at("ambiguityRng").get_to(_ambiguityRng); }
    if (j.contains("cycleSlipFrequencyUnit")) { j.at("cycleSlipFrequencyUnit").get_to(_gui_cycleSlipFrequencyUnit); }
    if (j.contains("cycleSlipFrequency")) { j.at("cycleSlipFrequency").get_to(_gui_cycleSlipFrequency); }
    if (j.contains("cycleSlipSingleCycle")) { j.at("cycleSlipSingleCycle").get_to(_gui_cycleSlipSingleCycle); }
    if (j.contains("cycleSlipDetectionProbabilityUnit")) { j.at("cycleSlipDetectionProbabilityUnit").get_to(_gui_cycleSlipDetectionProbabilityUnit); }
    if (j.contains("cycleSlipDetectionProbability")) { j.at("cycleSlipDetectionProbability").get_to(_gui_cycleSlipDetectionProbability); }
    if (j.contains("cycleSlipRng")) { j.at("cycleSlipRng").get_to(_cycleSlipRng); }
    if (j.contains("filterFreq"))
    {
        uint64_t value = 0;
        j.at("filterFreq").get_to(value);
        _filterFreq = Frequency_(value);
    }
    if (j.contains("filterCode")) { j.at("filterCode").get_to(_filterCode); }
}

bool NAV::ErrorModel::resetNode()
{
    LOG_TRACE("{}: called", nameId());

    if (_inputType == InputType::ImuObs || _inputType == InputType::ImuObsWDelta)
    {
        _imuAccelerometerRng.resetSeed(size_t(id));
        _imuGyroscopeRng.resetSeed(size_t(id));
        _imuBarometerRng.resetSeed(size_t(id));
    }
    else if (_inputType == InputType::PosVelAtt)
    {
        _positionRng.resetSeed(size_t(id));
        _velocityRng.resetSeed(size_t(id));
        _attitudeRng.resetSeed(size_t(id));
    }
    else if (_inputType == InputType::GnssObs)
    {
        _pseudorangeRng.resetSeed(size_t(id));
        _carrierPhaseRng.resetSeed(size_t(id));
        _dopplerRng.resetSeed(size_t(id));
        _ambiguityRng.resetSeed(size_t(id));
        _ambiguities.clear();
        _cycleSlips.clear();
        _cycleSlipRng.resetSeed(size_t(id));
        _cycleSlipWindowStartTime.reset();
        _lastObservationTime.reset();
        _messageFrequency = 0.0;
    }

    return true;
}

void NAV::ErrorModel::afterCreateLink(OutputPin& startPin, InputPin& endPin)
{
    LOG_TRACE("{}: called for {} ==> {}", nameId(), size_t(startPin.id), size_t(endPin.id));

    if (endPin.parentNode->id != id)
    {
        return; // Link on Output Port
    }

    // Store previous output pin identifier
    auto previousOutputPinDataIdentifier = outputPins.at(OUTPUT_PORT_INDEX_FLOW).dataIdentifier;
    // Overwrite output pin identifier with input pin identifier
    outputPins.at(OUTPUT_PORT_INDEX_FLOW).dataIdentifier = startPin.dataIdentifier;

    if (NAV::NodeRegistry::NodeDataTypeAnyIsChildOf(outputPins.at(OUTPUT_PORT_INDEX_FLOW).dataIdentifier, { ImuObsWDelta::type() }))
    {
        _inputType = InputType::ImuObsWDelta;
    }
    else if (NAV::NodeRegistry::NodeDataTypeAnyIsChildOf(outputPins.at(OUTPUT_PORT_INDEX_FLOW).dataIdentifier, { ImuObs::type() }))
    {
        _inputType = InputType::ImuObs;
    }
    else if (NAV::NodeRegistry::NodeDataTypeAnyIsChildOf(outputPins.at(OUTPUT_PORT_INDEX_FLOW).dataIdentifier, { PosVelAtt::type() }))
    {
        _inputType = InputType::PosVelAtt;
    }
    else if (NAV::NodeRegistry::NodeDataTypeAnyIsChildOf(outputPins.at(OUTPUT_PORT_INDEX_FLOW).dataIdentifier, { GnssObs::type() }))
    {
        _inputType = InputType::GnssObs;
    }

    if (previousOutputPinDataIdentifier != outputPins.at(OUTPUT_PORT_INDEX_FLOW).dataIdentifier) // If the identifier changed
    {
        // Check if connected links on output port are still valid
        for (auto& link : outputPins.at(OUTPUT_PORT_INDEX_FLOW).links)
        {
            if (auto* endPin = link.getConnectedPin())
            {
                if (!outputPins.at(OUTPUT_PORT_INDEX_FLOW).canCreateLink(*endPin))
                {
                    // If the link is not valid anymore, delete it
                    outputPins.at(OUTPUT_PORT_INDEX_FLOW).deleteLink(*endPin);
                }
            }
        }

        // Refresh all links connected to the output pin if the type changed
        if (outputPins.at(OUTPUT_PORT_INDEX_FLOW).dataIdentifier != previousOutputPinDataIdentifier)
        {
            for (auto& link : outputPins.at(OUTPUT_PORT_INDEX_FLOW).links)
            {
                if (auto* connectedPin = link.getConnectedPin())
                {
                    outputPins.at(OUTPUT_PORT_INDEX_FLOW).recreateLink(*connectedPin);
                }
            }
        }
    }
}

void NAV::ErrorModel::afterDeleteLink(OutputPin& startPin, InputPin& endPin)
{
    LOG_TRACE("{}: called for {} ==> {}", nameId(), size_t(startPin.id), size_t(endPin.id));

    if ((endPin.parentNode->id != id                                  // Link on Output port is removed
         && !inputPins.at(INPUT_PORT_INDEX_FLOW).isPinLinked())       //     and the Input port is not linked
        || (startPin.parentNode->id != id                             // Link on Input port is removed
            && !outputPins.at(OUTPUT_PORT_INDEX_FLOW).isPinLinked())) //     and the Output port is not linked
    {
        outputPins.at(OUTPUT_PORT_INDEX_FLOW).dataIdentifier = supportedDataIdentifier;
    }
}

void NAV::ErrorModel::receiveObs(NAV::InputPin::NodeDataQueue& queue, size_t /* pinIdx */)
{
    auto obs = queue.extract_front();
    if (!_lastObservationTime.empty()) { _messageFrequency = 1.0 / static_cast<double>((obs->insTime - _lastObservationTime).count()); }

    // Select the correct data type and make a copy of the node data to modify
    if (NAV::NodeRegistry::NodeDataTypeAnyIsChildOf(outputPins.at(OUTPUT_PORT_INDEX_FLOW).dataIdentifier, { ImuObsSimulated::type() }))
    {
        invokeCallbacks(OUTPUT_PORT_INDEX_FLOW, receiveImuObs(std::make_shared<ImuObsSimulated>(*std::static_pointer_cast<const ImuObsSimulated>(obs))));
    }
    else if (NAV::NodeRegistry::NodeDataTypeAnyIsChildOf(outputPins.at(OUTPUT_PORT_INDEX_FLOW).dataIdentifier, { ImuObsWDelta::type() }))
    {
        invokeCallbacks(OUTPUT_PORT_INDEX_FLOW, receiveImuObs(std::make_shared<ImuObsWDelta>(*std::static_pointer_cast<const ImuObsWDelta>(obs))));
    }
    else if (NAV::NodeRegistry::NodeDataTypeAnyIsChildOf(outputPins.at(OUTPUT_PORT_INDEX_FLOW).dataIdentifier, { ImuObs::type() }))
    {
        invokeCallbacks(OUTPUT_PORT_INDEX_FLOW, receiveImuObs(std::make_shared<ImuObs>(*std::static_pointer_cast<const ImuObs>(obs))));
    }
    else if (_inputType == InputType::ImuObsWDelta)
    {
        invokeCallbacks(OUTPUT_PORT_INDEX_FLOW, receiveImuObsWDelta(std::make_shared<ImuObsWDelta>(*std::static_pointer_cast<const ImuObsWDelta>(obs))));
    }
    else if (NAV::NodeRegistry::NodeDataTypeAnyIsChildOf(outputPins.at(OUTPUT_PORT_INDEX_FLOW).dataIdentifier, { PosVelAtt::type() }))
    {
        invokeCallbacks(OUTPUT_PORT_INDEX_FLOW, receivePosVelAtt(std::make_shared<PosVelAtt>(*std::static_pointer_cast<const PosVelAtt>(obs))));
    }
    else if (NAV::NodeRegistry::NodeDataTypeAnyIsChildOf(outputPins.at(OUTPUT_PORT_INDEX_FLOW).dataIdentifier, { GnssObs::type() }))
    {
        invokeCallbacks(OUTPUT_PORT_INDEX_FLOW, receiveGnssObs(std::make_shared<GnssObs>(*std::static_pointer_cast<const GnssObs>(obs))));
    }

    _lastObservationTime = obs->insTime;
}

std::shared_ptr<NAV::ImuObs> NAV::ErrorModel::receiveImuObs(const std::shared_ptr<ImuObs>& imuObs)
{
    // Accelerometer Bias in platform frame coordinates [m/s^2]
    Eigen::Vector3d accelerometerBias_p = Eigen::Vector3d::Zero();
    switch (_imuAccelerometerBiasUnit)
    {
    case ImuAccelerometerBiasUnits::m_s2:
        accelerometerBias_p = _imuAccelerometerBias_p;
        break;
    }
    LOG_DATA("{}: accelerometerBias_p = {} [m/s^2]", nameId(), accelerometerBias_p.transpose());

    // Gyroscope Bias in platform frame coordinates [rad/s]
    Eigen::Vector3d gyroscopeBias_p = Eigen::Vector3d::Zero();
    switch (_imuGyroscopeBiasUnit)
    {
    case ImuGyroscopeBiasUnits::deg_s:
        gyroscopeBias_p = deg2rad(_imuGyroscopeBias_p);
        break;
    case ImuGyroscopeBiasUnits::rad_s:
        gyroscopeBias_p = _imuGyroscopeBias_p;
        break;
    }
    LOG_DATA("{}: gyroscopeBias_p = {} [rad/s]", nameId(), gyroscopeBias_p.transpose());

    // #########################################################################################################################################

    // Accelerometer Noise standard deviation in platform frame coordinates [m/s^2]
    Eigen::Vector3d accelerometerNoiseStd = Eigen::Vector3d::Zero();
    switch (_imuAccelerometerNoiseUnit)
    {
    case ImuAccelerometerNoiseUnits::m_s2:
        accelerometerNoiseStd = _imuAccelerometerNoise;
        break;
    case ImuAccelerometerNoiseUnits::m2_s4:
        accelerometerNoiseStd = _imuAccelerometerNoise.cwiseSqrt();
        break;
    }
    LOG_DATA("{}: accelerometerNoiseStd = {} [m/s^2]", nameId(), accelerometerNoiseStd.transpose());
    //TODO Rechnung für Fehler 
    double barometerNoiseStd = 0.0;
    switch (_imuBarometerNoiseUnit)
    {
    case ImuBarometerNoiseUnits::hPa:
        barometerNoiseStd = _imuBarometerNoise;
        break;
    case ImuBarometerNoiseUnits::hPa2:
        barometerNoiseStd = Eigen::numext::sqrt(_imuBarometerNoise);
        break;
    }

    // Gyroscope Noise standard deviation in platform frame coordinates [rad/s]
    Eigen::Vector3d gyroscopeNoiseStd = Eigen::Vector3d::Zero();
    switch (_imuGyroscopeNoiseUnit)
    {
    case ImuGyroscopeNoiseUnits::rad_s:
        gyroscopeNoiseStd = _imuGyroscopeNoise;
        break;
    case ImuGyroscopeNoiseUnits::deg_s:
        gyroscopeNoiseStd = deg2rad(_imuGyroscopeNoise);
        break;
    case ImuGyroscopeNoiseUnits::rad2_s2:
        gyroscopeNoiseStd = _imuGyroscopeNoise.cwiseSqrt();
        break;
    case ImuGyroscopeNoiseUnits::deg2_s2:
        gyroscopeNoiseStd = deg2rad(_imuGyroscopeNoise.cwiseSqrt());
        break;
    }
    LOG_DATA("{}: gyroscopeNoiseStd = {} [rad/s]", nameId(), gyroscopeNoiseStd.transpose());

    // #########################################################################################################################################

<<<<<<< HEAD
    imuObs->accelUncompXYZ.value() += accelerometerBias_p
                                      + Eigen::Vector3d{ _imuAccelerometerRng.getRand_normalDist(0.0, accelerometerNoiseStd(0)),
                                                         _imuAccelerometerRng.getRand_normalDist(0.0, accelerometerNoiseStd(1)),
                                                         _imuAccelerometerRng.getRand_normalDist(0.0, accelerometerNoiseStd(2)) };
    imuObs->gyroUncompXYZ.value() += gyroscopeBias_p
                                     + Eigen::Vector3d{ _imuGyroscopeRng.getRand_normalDist(0.0, gyroscopeNoiseStd(0)),
                                                        _imuGyroscopeRng.getRand_normalDist(0.0, gyroscopeNoiseStd(1)),
                                                        _imuGyroscopeRng.getRand_normalDist(0.0, gyroscopeNoiseStd(2)) };
    
    ///TODO Baro Rechnung 
    double imuBaroTempBias_p = (imuObs->altitudeUncomp.value() / 288.15) * _imuBaroTempBias; // (H/T_0) * deltaT
    double imuBaroPressureBias_p = (8.314 / (9.81 * 1013.25 * 100)) * (288.15 - 6.5 * imuObs->altitudeUncomp.value()) * _imuBaroPressureBias * 100;//(R/gP_0)*(H*beta+T_o) deltaP
    double imuBaroTempPreBias_p = (8.314 / (9.81 * 1013.25 * 100)) * (1 - (6.5 * imuObs->altitudeUncomp.value() / 288.15) ) * _imuBaroTempBias * _imuBaroPressureBias * 100;
    _imuBaroDrift = _imuBaroDrift + _imuBarometerRng.getRand_normalDist(0.0,_imuBaroDriftVar);

    imuObs->altitudeUncomp.value() += imuBaroTempBias_p + imuBaroPressureBias_p + _imuBaroDrift + imuBaroTempPreBias_p;
    imuObs->airPressureUncomp.value()=calcTotalPressureStAtm(-imuObs->altitudeUncomp.value());


    imuObs->airPressureUncomp.value() += _imuBarometerRng.getRand_normalDist(0.0,barometerNoiseStd);
    imuObs->altitudeUncomp.value() = -calcHeightStAtm(imuObs->airPressureUncomp.value());
    invokeCallbacks(OUTPUT_PORT_INDEX_FLOW, imuObs);
=======
    imuObs->p_acceleration += accelerometerBias_p
                              + Eigen::Vector3d{ _imuAccelerometerRng.getRand_normalDist(0.0, accelerometerNoiseStd(0)),
                                                 _imuAccelerometerRng.getRand_normalDist(0.0, accelerometerNoiseStd(1)),
                                                 _imuAccelerometerRng.getRand_normalDist(0.0, accelerometerNoiseStd(2)) };
    imuObs->p_angularRate += gyroscopeBias_p
                             + Eigen::Vector3d{ _imuGyroscopeRng.getRand_normalDist(0.0, gyroscopeNoiseStd(0)),
                                                _imuGyroscopeRng.getRand_normalDist(0.0, gyroscopeNoiseStd(1)),
                                                _imuGyroscopeRng.getRand_normalDist(0.0, gyroscopeNoiseStd(2)) };
    return imuObs;
}

std::shared_ptr<NAV::ImuObsWDelta> NAV::ErrorModel::receiveImuObsWDelta(const std::shared_ptr<ImuObsWDelta>& imuObs)
{
    // Accelerometer Bias in platform frame coordinates [m/s^2]
    Eigen::Vector3d accelerometerBias_p = Eigen::Vector3d::Zero();
    switch (_imuAccelerometerBiasUnit)
    {
    case ImuAccelerometerBiasUnits::m_s2:
        accelerometerBias_p = _imuAccelerometerBias_p;
        break;
    }
    LOG_DATA("{}: accelerometerBias_p = {} [m/s^2]", nameId(), accelerometerBias_p.transpose());

    // Gyroscope Bias in platform frame coordinates [rad/s]
    Eigen::Vector3d gyroscopeBias_p = Eigen::Vector3d::Zero();
    switch (_imuGyroscopeBiasUnit)
    {
    case ImuGyroscopeBiasUnits::deg_s:
        gyroscopeBias_p = deg2rad(_imuGyroscopeBias_p);
        break;
    case ImuGyroscopeBiasUnits::rad_s:
        gyroscopeBias_p = _imuGyroscopeBias_p;
        break;
    }
    LOG_DATA("{}: gyroscopeBias_p = {} [rad/s]", nameId(), gyroscopeBias_p.transpose());

    // #########################################################################################################################################

    // Accelerometer Noise standard deviation in platform frame coordinates [m/s^2]
    Eigen::Vector3d accelerometerNoiseStd = Eigen::Vector3d::Zero();
    switch (_imuAccelerometerNoiseUnit)
    {
    case ImuAccelerometerNoiseUnits::m_s2:
        accelerometerNoiseStd = _imuAccelerometerNoise;
        break;
    case ImuAccelerometerNoiseUnits::m2_s4:
        accelerometerNoiseStd = _imuAccelerometerNoise.cwiseSqrt();
        break;
    }
    LOG_DATA("{}: accelerometerNoiseStd = {} [m/s^2]", nameId(), accelerometerNoiseStd.transpose());

    // Gyroscope Noise standard deviation in platform frame coordinates [rad/s]
    Eigen::Vector3d gyroscopeNoiseStd = Eigen::Vector3d::Zero();
    switch (_imuGyroscopeNoiseUnit)
    {
    case ImuGyroscopeNoiseUnits::rad_s:
        gyroscopeNoiseStd = _imuGyroscopeNoise;
        break;
    case ImuGyroscopeNoiseUnits::deg_s:
        gyroscopeNoiseStd = deg2rad(_imuGyroscopeNoise);
        break;
    case ImuGyroscopeNoiseUnits::rad2_s2:
        gyroscopeNoiseStd = _imuGyroscopeNoise.cwiseSqrt();
        break;
    case ImuGyroscopeNoiseUnits::deg2_s2:
        gyroscopeNoiseStd = deg2rad(_imuGyroscopeNoise.cwiseSqrt());
        break;
    }
    LOG_DATA("{}: gyroscopeNoiseStd = {} [rad/s]", nameId(), gyroscopeNoiseStd.transpose());

    // #########################################################################################################################################

    imuObs->dvel += accelerometerBias_p * imuObs->dtime
                    + Eigen::Vector3d{ _imuAccelerometerRng.getRand_normalDist(0.0, accelerometerNoiseStd(0) / std::sqrt(_imuObsWDeltaAverageWindow)),
                                       _imuAccelerometerRng.getRand_normalDist(0.0, accelerometerNoiseStd(1) / std::sqrt(_imuObsWDeltaAverageWindow)),
                                       _imuAccelerometerRng.getRand_normalDist(0.0, accelerometerNoiseStd(2) / std::sqrt(_imuObsWDeltaAverageWindow)) };
    imuObs->dtheta += gyroscopeBias_p * imuObs->dtime
                      + Eigen::Vector3d{ _imuGyroscopeRng.getRand_normalDist(0.0, gyroscopeNoiseStd(0) / std::sqrt(_imuObsWDeltaAverageWindow)),
                                         _imuGyroscopeRng.getRand_normalDist(0.0, gyroscopeNoiseStd(1) / std::sqrt(_imuObsWDeltaAverageWindow)),
                                         _imuGyroscopeRng.getRand_normalDist(0.0, gyroscopeNoiseStd(2) / std::sqrt(_imuObsWDeltaAverageWindow)) };

    imuObs->p_acceleration += accelerometerBias_p
                              + Eigen::Vector3d{ _imuAccelerometerRng.getRand_normalDist(0.0, accelerometerNoiseStd(0)),
                                                 _imuAccelerometerRng.getRand_normalDist(0.0, accelerometerNoiseStd(1)),
                                                 _imuAccelerometerRng.getRand_normalDist(0.0, accelerometerNoiseStd(2)) };
    imuObs->p_angularRate += gyroscopeBias_p
                             + Eigen::Vector3d{ _imuGyroscopeRng.getRand_normalDist(0.0, gyroscopeNoiseStd(0)),
                                                _imuGyroscopeRng.getRand_normalDist(0.0, gyroscopeNoiseStd(1)),
                                                _imuGyroscopeRng.getRand_normalDist(0.0, gyroscopeNoiseStd(2)) };
    return imuObs;
>>>>>>> af486703
}

std::shared_ptr<NAV::PosVelAtt> NAV::ErrorModel::receivePosVelAtt(const std::shared_ptr<PosVelAtt>& posVelAtt)
{
    // Position Bias in latLonAlt in [rad, rad, m]
    Eigen::Vector3d lla_positionBias = Eigen::Vector3d::Zero();
    switch (_positionBiasUnit)
    {
    case PositionBiasUnits::meter:
    {
        Eigen::Vector3d e_positionBias = trafo::e_Quat_n(posVelAtt->latitude(), posVelAtt->longitude()) * _positionBias;
        if (!e_positionBias.isZero())
        {
            lla_positionBias = trafo::ecef2lla_WGS84(posVelAtt->e_position() + e_positionBias) - posVelAtt->lla_position();
        }
        break;
    }
    case PositionBiasUnits::rad_rad_m:
        lla_positionBias = _positionBias;
        break;
    case PositionBiasUnits::deg_deg_m:
        lla_positionBias = Eigen::Vector3d{ deg2rad(_positionBias(0)), deg2rad(_positionBias(1)), _positionBias(2) };
        break;
    }
    LOG_DATA("{}: lla_positionBias = {} [rad, rad, m]", nameId(), lla_positionBias.transpose());

    // Velocity bias in local-navigation coordinates in [m/s]
    Eigen::Vector3d n_velocityBias = Eigen::Vector3d::Zero();
    switch (_velocityBiasUnit)
    {
    case VelocityBiasUnits::m_s:
        n_velocityBias = _velocityBias;
        break;
    }
    LOG_DATA("{}: n_velocityBias = {} [m/s]", nameId(), n_velocityBias.transpose());

    // Roll, pitch, yaw bias in [rad]
    Eigen::Vector3d attitudeBias = Eigen::Vector3d::Zero();
    switch (_attitudeBiasUnit)
    {
    case AttitudeBiasUnits::rad:
        attitudeBias = _attitudeBias;
        break;
    case AttitudeBiasUnits::deg:
        attitudeBias = deg2rad(_attitudeBias);
        break;
    }
    LOG_DATA("{}: attitudeBias = {} [rad]", nameId(), attitudeBias.transpose());

    // #########################################################################################################################################

    // Position Noise standard deviation in latitude, longitude and altitude [rad, rad, m]
    Eigen::Vector3d lla_positionNoiseStd = Eigen::Vector3d::Zero();
    switch (_positionNoiseUnit)
    {
    case PositionNoiseUnits::meter:
    {
        Eigen::Vector3d e_positionNoiseStd = trafo::e_Quat_n(posVelAtt->latitude(), posVelAtt->longitude()) * _positionNoise;
        if (!e_positionNoiseStd.isZero())
        {
            lla_positionNoiseStd = trafo::ecef2lla_WGS84(posVelAtt->e_position() + e_positionNoiseStd) - posVelAtt->lla_position();
        }
        break;
    }
    case PositionNoiseUnits::rad_rad_m:
        lla_positionNoiseStd = _positionNoise;
        break;
    case PositionNoiseUnits::deg_deg_m:
        lla_positionNoiseStd = deg2rad(_positionNoise);
        break;
    case PositionNoiseUnits::meter2:
    {
        Eigen::Vector3d e_positionNoiseStd = trafo::e_Quat_n(posVelAtt->latitude(), posVelAtt->longitude()) * _positionNoise.cwiseSqrt();
        if (!e_positionNoiseStd.isZero())
        {
            lla_positionNoiseStd = trafo::ecef2lla_WGS84(posVelAtt->e_position() + e_positionNoiseStd) - posVelAtt->lla_position();
        }
        break;
    }
    case PositionNoiseUnits::rad2_rad2_m2:
        lla_positionNoiseStd = _positionNoise.cwiseSqrt();
        break;
    case PositionNoiseUnits::deg2_deg2_m2:
        lla_positionNoiseStd = deg2rad(_positionNoise.cwiseSqrt());
        break;
    }
    LOG_DATA("{}: lla_positionNoiseStd = {} [rad, rad, m]", nameId(), lla_positionNoiseStd.transpose());

    // Velocity Noise standard deviation in local-navigation coordinates in [m/s]
    Eigen::Vector3d n_velocityNoiseStd = Eigen::Vector3d::Zero();
    switch (_velocityNoiseUnit)
    {
    case VelocityNoiseUnits::m_s:
        n_velocityNoiseStd = _velocityNoise;
        break;
    case VelocityNoiseUnits::m2_s2:
        n_velocityNoiseStd = _velocityNoise.cwiseSqrt();
        break;
    }
    LOG_DATA("{}: n_velocityNoiseStd = {} [m/s]", nameId(), n_velocityNoiseStd.transpose());

    // Attitude Noise standard deviation in [rad]
    Eigen::Vector3d attitudeNoiseStd = Eigen::Vector3d::Zero();
    switch (_attitudeNoiseUnit)
    {
    case AttitudeNoiseUnits::rad:
        attitudeNoiseStd = _attitudeNoise;
        break;
    case AttitudeNoiseUnits::deg:
        attitudeNoiseStd = deg2rad(_attitudeNoise);
        break;
    case AttitudeNoiseUnits::rad2:
        attitudeNoiseStd = _attitudeNoise.cwiseSqrt();
        break;
    case AttitudeNoiseUnits::deg2:
        attitudeNoiseStd = deg2rad(_attitudeNoise.cwiseSqrt());
        break;
    }
    LOG_DATA("{}: attitudeNoiseStd = {} [rad]", nameId(), attitudeNoiseStd.transpose());

    // #########################################################################################################################################

    posVelAtt->setState_n(posVelAtt->lla_position()
                              + lla_positionBias
                              + Eigen::Vector3d{ _positionRng.getRand_normalDist(0.0, lla_positionNoiseStd(0)),
                                                 _positionRng.getRand_normalDist(0.0, lla_positionNoiseStd(1)),
                                                 _positionRng.getRand_normalDist(0.0, lla_positionNoiseStd(2)) },
                          posVelAtt->n_velocity()
                              + n_velocityBias
                              + Eigen::Vector3d{ _velocityRng.getRand_normalDist(0.0, n_velocityNoiseStd(0)),
                                                 _velocityRng.getRand_normalDist(0.0, n_velocityNoiseStd(1)),
                                                 _velocityRng.getRand_normalDist(0.0, n_velocityNoiseStd(2)) },
                          trafo::n_Quat_b(posVelAtt->rollPitchYaw()
                                          + attitudeBias
                                          + Eigen::Vector3d{ _attitudeRng.getRand_normalDist(0.0, attitudeNoiseStd(0)),
                                                             _attitudeRng.getRand_normalDist(0.0, attitudeNoiseStd(1)),
                                                             _attitudeRng.getRand_normalDist(0.0, attitudeNoiseStd(2)) }));

    return posVelAtt;
}

std::shared_ptr<NAV::GnssObs> NAV::ErrorModel::receiveGnssObs(const std::shared_ptr<GnssObs>& gnssObs)
{
    LOG_DATA("{}: [{}] Simulating error on GnssObs", nameId(), gnssObs->insTime.toYMDHMS(GPST));
    double pseudorangeNoise{}; // [m]
    switch (_gui_pseudorangeNoiseUnit)
    {
    case PseudorangeNoiseUnits::meter:
        pseudorangeNoise = _gui_pseudorangeNoise;
        break;
    }
    double carrierPhaseNoise{}; // [m]
    switch (_gui_carrierPhaseNoiseUnit)
    {
    case CarrierPhaseNoiseUnits::meter:
        carrierPhaseNoise = _gui_carrierPhaseNoise;
        break;
    }
    double dopplerNoise{}; // [m/s]
    switch (_gui_dopplerNoiseUnit)
    {
    case DopplerNoiseUnits::m_s:
        dopplerNoise = _gui_dopplerNoise;
        break;
    }

    double dtCycleSlipSeconds{}; // [s]
    switch (_gui_cycleSlipFrequencyUnit)
    {
    case CycleSlipFrequencyUnits::per_day:
        dtCycleSlipSeconds = InsTimeUtil::SECONDS_PER_DAY / _gui_cycleSlipFrequency;
        break;
    case CycleSlipFrequencyUnits::per_hour:
        dtCycleSlipSeconds = InsTimeUtil::SECONDS_PER_HOUR / _gui_cycleSlipFrequency;
        break;
    case CycleSlipFrequencyUnits::per_minute:
        dtCycleSlipSeconds = InsTimeUtil::SECONDS_PER_MINUTE / _gui_cycleSlipFrequency;
        break;
    }
    auto dtCycleSlip = std::chrono::nanoseconds(static_cast<int64_t>(dtCycleSlipSeconds * 1e9));

    double cycleSlipDetectionProbability{}; // [0, 1]
    switch (_gui_cycleSlipDetectionProbabilityUnit)
    {
    case CycleSlipDetectionProbabilityUnits::percent:
        cycleSlipDetectionProbability = _gui_cycleSlipDetectionProbability / 100.0;
        break;
    }

    if (_cycleSlipWindowStartTime.empty()
        || gnssObs->insTime >= _cycleSlipWindowStartTime + dtCycleSlip)
    {
        _cycleSlipWindowStartTime = gnssObs->insTime;
        LOG_DATA("{}: [{}] Starting new cycle-slip window", nameId(), _cycleSlipWindowStartTime.toYMDHMS(GPST));
    }

    size_t nObs = 0;
    for (auto& obs : gnssObs->data)
    {
        if (obs.satSigId.freq() & _filterFreq
            && obs.satSigId.code & _filterCode)
        {
            nObs++;
        }
    }

    for (auto& obs : gnssObs->data)
    {
        if (obs.pseudorange) { obs.pseudorange.value().value += _pseudorangeRng.getRand_normalDist(0.0, pseudorangeNoise); }
        if (obs.doppler) { obs.doppler.value() += rangeRate2doppler(_dopplerRng.getRand_normalDist(0.0, dopplerNoise), obs.satSigId.freq(), 0); } // TODO: Add frequency number here for GLONASS

        if (obs.carrierPhase)
        {
            // ------------------------------------------- Noise ---------------------------------------------
            auto lambda = InsConst<>::C / obs.satSigId.freq().getFrequency(0); // wave-length [m] // TODO: Add frequency number here for GLONASS
            obs.carrierPhase.value().value += _carrierPhaseRng.getRand_normalDist(0.0, carrierPhaseNoise) / lambda;

            // ---------------------------------------- Cycle-slip -------------------------------------------

            if (obs.satSigId.freq() & _filterFreq                                                // GUI selected frequencies
                && obs.satSigId.code & _filterCode                                               // GUI selected codes
                && _gui_cycleSlipFrequency != 0.0                                                // 0 Frequency means disabled
                && _gui_ambiguityLimits[0] < _gui_ambiguityLimits[1]                             // We generating ambiguities
                && !_lastObservationTime.empty()                                                 // Do not apply a cycle slip on the first message
                && (_cycleSlips.empty() || _cycleSlips.back().time < _cycleSlipWindowStartTime)) // In the current window, there was no cycle-slip yet
            {
                double dtMessage = 1.0 / _messageFrequency;                                                       // [s]
                double probabilityCycleSlip = dtMessage / (dtCycleSlipSeconds * static_cast<double>(nObs)) * 2.0; // Double chance, because often does not happen otherwise
                if (_cycleSlipRng.getRand_uniformRealDist(0.0, 1.0) <= probabilityCycleSlip
                    || (gnssObs->insTime >= _cycleSlipWindowStartTime + dtCycleSlip - std::chrono::nanoseconds(static_cast<int64_t>((dtMessage + 0.001) * 1e9)))) // Last message this window
                {
                    int newAmbiguity = 0;
                    if (_gui_cycleSlipSingleCycle && !_ambiguities[obs.satSigId].empty())
                    {
                        int oldAmbiguity = _ambiguities[obs.satSigId].back().second;
                        if (oldAmbiguity == _gui_ambiguityLimits[0]) { newAmbiguity = std::min(oldAmbiguity + 1, _gui_ambiguityLimits[1]); }
                        else if (oldAmbiguity == _gui_ambiguityLimits[1]) { newAmbiguity = std::max(oldAmbiguity - 1, _gui_ambiguityLimits[0]); }
                        else { newAmbiguity = oldAmbiguity + (_cycleSlipRng.getRand_uniformIntDist(0, 1) == 0 ? -1 : +1); }
                    }
                    else
                    {
                        newAmbiguity = static_cast<int>(_ambiguityRng.getRand_uniformIntDist(_gui_ambiguityLimits[0], _gui_ambiguityLimits[1]));
                    }
                    _ambiguities[obs.satSigId].emplace_back(gnssObs->insTime, newAmbiguity);

                    if (_cycleSlipRng.getRand_uniformRealDist(0.0, 1.0) <= cycleSlipDetectionProbability)
                    {
                        obs.carrierPhase.value().LLI = 1;
                    }
                    _cycleSlips.push_back(CycleSlipInfo{ gnssObs->insTime, obs.satSigId, obs.carrierPhase.value().LLI != 0 });
                    LOG_DEBUG("{}: [{}] Simulating cycle-slip for satellite [{}] with LLI {}", nameId(), gnssObs->insTime.toYMDHMS(GPST),
                              obs.satSigId, obs.carrierPhase.value().LLI);
                }
            }

            // ----------------------------------------- Ambiguity -------------------------------------------
            if (_gui_ambiguityLimits[0] != _gui_ambiguityLimits[1])
            {
                if (!_ambiguities.contains(obs.satSigId))
                {
                    _ambiguities[obs.satSigId].emplace_back(gnssObs->insTime, _ambiguityRng.getRand_uniformIntDist(_gui_ambiguityLimits[0], _gui_ambiguityLimits[1]));
                }
                obs.carrierPhase.value().value += _ambiguities.at(obs.satSigId).back().second;
            }
        }
    }

    return gnssObs;
}<|MERGE_RESOLUTION|>--- conflicted
+++ resolved
@@ -28,7 +28,7 @@
 #include "util/Eigen.hpp"
 #include "util/StringUtil.hpp"
 
-#include"Navigation/Atmosphere/Pressure/Models/StandardAtmosphere.hpp"
+#include "Navigation/Atmosphere/Pressure/Models/StandardAtmosphere.hpp"
 
 #include <imgui_internal.h>
 #include <limits>
@@ -165,15 +165,11 @@
         ImGui::TextUnformatted("Offsets:");
         ImGui::Indent();
         {
-<<<<<<< HEAD
-            if (_inputType == InputType::ImuObs)
-            {   inputDoubleWithUnit("Varianz des Drifts", _imuBaroDriftVar, _imuBaroDriftUnit, "m\0\0", "%.2g");
+            if (_inputType == InputType::ImuObs || _inputType == InputType::ImuObsWDelta)
+            {
+                inputDoubleWithUnit("Varianz des Drifts", _imuBaroDriftVar, _imuBaroDriftUnit, "m\0\0", "%.2g");
                 inputDoubleWithUnit("Baromter Priciple Error Temperatur", _imuBaroTempBias, _imuBaroTempBiasUnit, "K\0\0", "%.2g");
-                inputDoubleWithUnit("Baromter Priciple Error Pressure",_imuBaroPressureBias, _imuBaroPressureBiasUnit, "hPa\0\0", "%.2g");
-=======
-            if (_inputType == InputType::ImuObs || _inputType == InputType::ImuObsWDelta)
-            {
->>>>>>> af486703
+                inputDoubleWithUnit("Baromter Priciple Error Pressure", _imuBaroPressureBias, _imuBaroPressureBiasUnit, "hPa\0\0", "%.2g");
                 inputVector3WithUnit("Accelerometer Bias (platform)", _imuAccelerometerBias_p, _imuAccelerometerBiasUnit, "m/s^2\0\0", "%.2g");
                 inputVector3WithUnit("Gyroscope Bias (platform)", _imuGyroscopeBias_p, _imuGyroscopeBiasUnit, "rad/s\0deg/s\0\0", "%.2g");
             }
@@ -203,16 +199,14 @@
                 noiseGuiInput(fmt::format("Gyroscope Noise ({})", _imuGyroscopeNoiseUnit == ImuGyroscopeNoiseUnits::rad_s || _imuGyroscopeNoiseUnit == ImuGyroscopeNoiseUnits::deg_s
                                                                       ? "Standard deviation"
                                                                       : "Variance")
-                                  .c_str(),               
+                                  .c_str(),
                               _imuGyroscopeNoise, _imuGyroscopeNoiseUnit, "rad/s\0deg/s\0rad^2/s^2\0deg^2/s^2\0\0", "%.2g", _imuGyroscopeRng);
-<<<<<<< HEAD
-                noiseGuiInput(fmt::format("Barometer Noise ({})", _imuBarometerNoiseUnit  == ImuBarometerNoiseUnits::hPa 
+                noiseGuiInput(fmt::format("Barometer Noise ({})", _imuBarometerNoiseUnit == ImuBarometerNoiseUnits::hPa
                                                                       ? "Standard deviation"
                                                                       : "Variance")
                                   .c_str(),
-                              _imuBarometerNoise, _imuBarometerNoiseUnit, "hPa\0 hPa^2\0\0", "%.2g", _imuBarometerRng);          
-            }            
-=======
+                              _imuBarometerNoise, _imuBarometerNoiseUnit, "hPa\0 hPa^2\0\0", "%.2g", _imuBarometerRng);
+
                 if (_inputType == InputType::ImuObsWDelta)
                 {
                     ImGui::SetNextItemWidth(itemWidth);
@@ -223,7 +217,6 @@
                     }
                 }
             }
->>>>>>> af486703
             else if (_inputType == InputType::PosVelAtt)
             {
                 noiseGuiInput(fmt::format("Position Noise ({})", _positionNoiseUnit == PositionNoiseUnits::meter
@@ -487,8 +480,8 @@
     if (j.contains("imuBaroPressureBias")) { j.at("imuBaroPressureBias").get_to(_imuBaroPressureBias); }
     if (j.contains("imuBaroTempBiasUnit")) { j.at("imuBaroTempBiasUnit").get_to(_imuBaroTempBiasUnit); }
     if (j.contains("imuBaroPressureBiasUnit")) { j.at("imuBaroPressureBiasUnit").get_to(_imuBaroPressureBiasUnit); }
-    if (j.contains("imuBaroDriftUnit")) { j.at("imuBaroDriftUnit").get_to(_imuBaroDriftUnit); } 
-    if (j.contains("imuBaroDriftVar")) { j.at("imuBaroDriftVar").get_to(_imuBaroDriftVar); } 
+    if (j.contains("imuBaroDriftUnit")) { j.at("imuBaroDriftUnit").get_to(_imuBaroDriftUnit); }
+    if (j.contains("imuBaroDriftVar")) { j.at("imuBaroDriftVar").get_to(_imuBaroDriftVar); }
     // #########################################################################################################################################
     if (j.contains("positionBiasUnit")) { j.at("positionBiasUnit").get_to(_positionBiasUnit); }
     if (j.contains("positionBias")) { j.at("positionBias").get_to(_positionBias); }
@@ -711,7 +704,7 @@
         break;
     }
     LOG_DATA("{}: accelerometerNoiseStd = {} [m/s^2]", nameId(), accelerometerNoiseStd.transpose());
-    //TODO Rechnung für Fehler 
+    // TODO Rechnung für Fehler
     double barometerNoiseStd = 0.0;
     switch (_imuBarometerNoiseUnit)
     {
@@ -744,30 +737,100 @@
 
     // #########################################################################################################################################
 
-<<<<<<< HEAD
-    imuObs->accelUncompXYZ.value() += accelerometerBias_p
-                                      + Eigen::Vector3d{ _imuAccelerometerRng.getRand_normalDist(0.0, accelerometerNoiseStd(0)),
-                                                         _imuAccelerometerRng.getRand_normalDist(0.0, accelerometerNoiseStd(1)),
-                                                         _imuAccelerometerRng.getRand_normalDist(0.0, accelerometerNoiseStd(2)) };
-    imuObs->gyroUncompXYZ.value() += gyroscopeBias_p
-                                     + Eigen::Vector3d{ _imuGyroscopeRng.getRand_normalDist(0.0, gyroscopeNoiseStd(0)),
-                                                        _imuGyroscopeRng.getRand_normalDist(0.0, gyroscopeNoiseStd(1)),
-                                                        _imuGyroscopeRng.getRand_normalDist(0.0, gyroscopeNoiseStd(2)) };
-    
-    ///TODO Baro Rechnung 
-    double imuBaroTempBias_p = (imuObs->altitudeUncomp.value() / 288.15) * _imuBaroTempBias; // (H/T_0) * deltaT
-    double imuBaroPressureBias_p = (8.314 / (9.81 * 1013.25 * 100)) * (288.15 - 6.5 * imuObs->altitudeUncomp.value()) * _imuBaroPressureBias * 100;//(R/gP_0)*(H*beta+T_o) deltaP
-    double imuBaroTempPreBias_p = (8.314 / (9.81 * 1013.25 * 100)) * (1 - (6.5 * imuObs->altitudeUncomp.value() / 288.15) ) * _imuBaroTempBias * _imuBaroPressureBias * 100;
-    _imuBaroDrift = _imuBaroDrift + _imuBarometerRng.getRand_normalDist(0.0,_imuBaroDriftVar);
+    imuObs->p_acceleration += accelerometerBias_p
+                              + Eigen::Vector3d{ _imuAccelerometerRng.getRand_normalDist(0.0, accelerometerNoiseStd(0)),
+                                                 _imuAccelerometerRng.getRand_normalDist(0.0, accelerometerNoiseStd(1)),
+                                                 _imuAccelerometerRng.getRand_normalDist(0.0, accelerometerNoiseStd(2)) };
+    imuObs->p_angularRate += gyroscopeBias_p
+                             + Eigen::Vector3d{ _imuGyroscopeRng.getRand_normalDist(0.0, gyroscopeNoiseStd(0)),
+                                                _imuGyroscopeRng.getRand_normalDist(0.0, gyroscopeNoiseStd(1)),
+                                                _imuGyroscopeRng.getRand_normalDist(0.0, gyroscopeNoiseStd(2)) };
+
+    /// TODO Baro Rechnung
+    double imuBaroTempBias_p = (imuObs->altitudeUncomp.value() / 288.15) * _imuBaroTempBias;                                                        // (H/T_0) * deltaT
+    double imuBaroPressureBias_p = (8.314 / (9.81 * 1013.25 * 100)) * (288.15 - 6.5 * imuObs->altitudeUncomp.value()) * _imuBaroPressureBias * 100; //(R/gP_0)*(H*beta+T_o) deltaP
+    double imuBaroTempPreBias_p = (8.314 / (9.81 * 1013.25 * 100)) * (1 - (6.5 * imuObs->altitudeUncomp.value() / 288.15)) * _imuBaroTempBias * _imuBaroPressureBias * 100;
+    _imuBaroDrift = _imuBaroDrift + _imuBarometerRng.getRand_normalDist(0.0, _imuBaroDriftVar);
 
     imuObs->altitudeUncomp.value() += imuBaroTempBias_p + imuBaroPressureBias_p + _imuBaroDrift + imuBaroTempPreBias_p;
-    imuObs->airPressureUncomp.value()=calcTotalPressureStAtm(-imuObs->altitudeUncomp.value());
-
-
-    imuObs->airPressureUncomp.value() += _imuBarometerRng.getRand_normalDist(0.0,barometerNoiseStd);
+    imuObs->airPressureUncomp.value() = calcTotalPressureStAtm(-imuObs->altitudeUncomp.value());
+
+    imuObs->airPressureUncomp.value() += _imuBarometerRng.getRand_normalDist(0.0, barometerNoiseStd);
     imuObs->altitudeUncomp.value() = -calcHeightStAtm(imuObs->airPressureUncomp.value());
-    invokeCallbacks(OUTPUT_PORT_INDEX_FLOW, imuObs);
-=======
+
+    return imuObs;
+}
+
+std::shared_ptr<NAV::ImuObsWDelta> NAV::ErrorModel::receiveImuObsWDelta(const std::shared_ptr<ImuObsWDelta>& imuObs)
+{
+    // Accelerometer Bias in platform frame coordinates [m/s^2]
+    Eigen::Vector3d accelerometerBias_p = Eigen::Vector3d::Zero();
+    switch (_imuAccelerometerBiasUnit)
+    {
+    case ImuAccelerometerBiasUnits::m_s2:
+        accelerometerBias_p = _imuAccelerometerBias_p;
+        break;
+    }
+    LOG_DATA("{}: accelerometerBias_p = {} [m/s^2]", nameId(), accelerometerBias_p.transpose());
+
+    // Gyroscope Bias in platform frame coordinates [rad/s]
+    Eigen::Vector3d gyroscopeBias_p = Eigen::Vector3d::Zero();
+    switch (_imuGyroscopeBiasUnit)
+    {
+    case ImuGyroscopeBiasUnits::deg_s:
+        gyroscopeBias_p = deg2rad(_imuGyroscopeBias_p);
+        break;
+    case ImuGyroscopeBiasUnits::rad_s:
+        gyroscopeBias_p = _imuGyroscopeBias_p;
+        break;
+    }
+    LOG_DATA("{}: gyroscopeBias_p = {} [rad/s]", nameId(), gyroscopeBias_p.transpose());
+
+    // #########################################################################################################################################
+
+    // Accelerometer Noise standard deviation in platform frame coordinates [m/s^2]
+    Eigen::Vector3d accelerometerNoiseStd = Eigen::Vector3d::Zero();
+    switch (_imuAccelerometerNoiseUnit)
+    {
+    case ImuAccelerometerNoiseUnits::m_s2:
+        accelerometerNoiseStd = _imuAccelerometerNoise;
+        break;
+    case ImuAccelerometerNoiseUnits::m2_s4:
+        accelerometerNoiseStd = _imuAccelerometerNoise.cwiseSqrt();
+        break;
+    }
+    LOG_DATA("{}: accelerometerNoiseStd = {} [m/s^2]", nameId(), accelerometerNoiseStd.transpose());
+
+    // Gyroscope Noise standard deviation in platform frame coordinates [rad/s]
+    Eigen::Vector3d gyroscopeNoiseStd = Eigen::Vector3d::Zero();
+    switch (_imuGyroscopeNoiseUnit)
+    {
+    case ImuGyroscopeNoiseUnits::rad_s:
+        gyroscopeNoiseStd = _imuGyroscopeNoise;
+        break;
+    case ImuGyroscopeNoiseUnits::deg_s:
+        gyroscopeNoiseStd = deg2rad(_imuGyroscopeNoise);
+        break;
+    case ImuGyroscopeNoiseUnits::rad2_s2:
+        gyroscopeNoiseStd = _imuGyroscopeNoise.cwiseSqrt();
+        break;
+    case ImuGyroscopeNoiseUnits::deg2_s2:
+        gyroscopeNoiseStd = deg2rad(_imuGyroscopeNoise.cwiseSqrt());
+        break;
+    }
+    LOG_DATA("{}: gyroscopeNoiseStd = {} [rad/s]", nameId(), gyroscopeNoiseStd.transpose());
+
+    // #########################################################################################################################################
+
+    imuObs->dvel += accelerometerBias_p * imuObs->dtime
+                    + Eigen::Vector3d{ _imuAccelerometerRng.getRand_normalDist(0.0, accelerometerNoiseStd(0) / std::sqrt(_imuObsWDeltaAverageWindow)),
+                                       _imuAccelerometerRng.getRand_normalDist(0.0, accelerometerNoiseStd(1) / std::sqrt(_imuObsWDeltaAverageWindow)),
+                                       _imuAccelerometerRng.getRand_normalDist(0.0, accelerometerNoiseStd(2) / std::sqrt(_imuObsWDeltaAverageWindow)) };
+    imuObs->dtheta += gyroscopeBias_p * imuObs->dtime
+                      + Eigen::Vector3d{ _imuGyroscopeRng.getRand_normalDist(0.0, gyroscopeNoiseStd(0) / std::sqrt(_imuObsWDeltaAverageWindow)),
+                                         _imuGyroscopeRng.getRand_normalDist(0.0, gyroscopeNoiseStd(1) / std::sqrt(_imuObsWDeltaAverageWindow)),
+                                         _imuGyroscopeRng.getRand_normalDist(0.0, gyroscopeNoiseStd(2) / std::sqrt(_imuObsWDeltaAverageWindow)) };
+
     imuObs->p_acceleration += accelerometerBias_p
                               + Eigen::Vector3d{ _imuAccelerometerRng.getRand_normalDist(0.0, accelerometerNoiseStd(0)),
                                                  _imuAccelerometerRng.getRand_normalDist(0.0, accelerometerNoiseStd(1)),
@@ -777,88 +840,6 @@
                                                 _imuGyroscopeRng.getRand_normalDist(0.0, gyroscopeNoiseStd(1)),
                                                 _imuGyroscopeRng.getRand_normalDist(0.0, gyroscopeNoiseStd(2)) };
     return imuObs;
-}
-
-std::shared_ptr<NAV::ImuObsWDelta> NAV::ErrorModel::receiveImuObsWDelta(const std::shared_ptr<ImuObsWDelta>& imuObs)
-{
-    // Accelerometer Bias in platform frame coordinates [m/s^2]
-    Eigen::Vector3d accelerometerBias_p = Eigen::Vector3d::Zero();
-    switch (_imuAccelerometerBiasUnit)
-    {
-    case ImuAccelerometerBiasUnits::m_s2:
-        accelerometerBias_p = _imuAccelerometerBias_p;
-        break;
-    }
-    LOG_DATA("{}: accelerometerBias_p = {} [m/s^2]", nameId(), accelerometerBias_p.transpose());
-
-    // Gyroscope Bias in platform frame coordinates [rad/s]
-    Eigen::Vector3d gyroscopeBias_p = Eigen::Vector3d::Zero();
-    switch (_imuGyroscopeBiasUnit)
-    {
-    case ImuGyroscopeBiasUnits::deg_s:
-        gyroscopeBias_p = deg2rad(_imuGyroscopeBias_p);
-        break;
-    case ImuGyroscopeBiasUnits::rad_s:
-        gyroscopeBias_p = _imuGyroscopeBias_p;
-        break;
-    }
-    LOG_DATA("{}: gyroscopeBias_p = {} [rad/s]", nameId(), gyroscopeBias_p.transpose());
-
-    // #########################################################################################################################################
-
-    // Accelerometer Noise standard deviation in platform frame coordinates [m/s^2]
-    Eigen::Vector3d accelerometerNoiseStd = Eigen::Vector3d::Zero();
-    switch (_imuAccelerometerNoiseUnit)
-    {
-    case ImuAccelerometerNoiseUnits::m_s2:
-        accelerometerNoiseStd = _imuAccelerometerNoise;
-        break;
-    case ImuAccelerometerNoiseUnits::m2_s4:
-        accelerometerNoiseStd = _imuAccelerometerNoise.cwiseSqrt();
-        break;
-    }
-    LOG_DATA("{}: accelerometerNoiseStd = {} [m/s^2]", nameId(), accelerometerNoiseStd.transpose());
-
-    // Gyroscope Noise standard deviation in platform frame coordinates [rad/s]
-    Eigen::Vector3d gyroscopeNoiseStd = Eigen::Vector3d::Zero();
-    switch (_imuGyroscopeNoiseUnit)
-    {
-    case ImuGyroscopeNoiseUnits::rad_s:
-        gyroscopeNoiseStd = _imuGyroscopeNoise;
-        break;
-    case ImuGyroscopeNoiseUnits::deg_s:
-        gyroscopeNoiseStd = deg2rad(_imuGyroscopeNoise);
-        break;
-    case ImuGyroscopeNoiseUnits::rad2_s2:
-        gyroscopeNoiseStd = _imuGyroscopeNoise.cwiseSqrt();
-        break;
-    case ImuGyroscopeNoiseUnits::deg2_s2:
-        gyroscopeNoiseStd = deg2rad(_imuGyroscopeNoise.cwiseSqrt());
-        break;
-    }
-    LOG_DATA("{}: gyroscopeNoiseStd = {} [rad/s]", nameId(), gyroscopeNoiseStd.transpose());
-
-    // #########################################################################################################################################
-
-    imuObs->dvel += accelerometerBias_p * imuObs->dtime
-                    + Eigen::Vector3d{ _imuAccelerometerRng.getRand_normalDist(0.0, accelerometerNoiseStd(0) / std::sqrt(_imuObsWDeltaAverageWindow)),
-                                       _imuAccelerometerRng.getRand_normalDist(0.0, accelerometerNoiseStd(1) / std::sqrt(_imuObsWDeltaAverageWindow)),
-                                       _imuAccelerometerRng.getRand_normalDist(0.0, accelerometerNoiseStd(2) / std::sqrt(_imuObsWDeltaAverageWindow)) };
-    imuObs->dtheta += gyroscopeBias_p * imuObs->dtime
-                      + Eigen::Vector3d{ _imuGyroscopeRng.getRand_normalDist(0.0, gyroscopeNoiseStd(0) / std::sqrt(_imuObsWDeltaAverageWindow)),
-                                         _imuGyroscopeRng.getRand_normalDist(0.0, gyroscopeNoiseStd(1) / std::sqrt(_imuObsWDeltaAverageWindow)),
-                                         _imuGyroscopeRng.getRand_normalDist(0.0, gyroscopeNoiseStd(2) / std::sqrt(_imuObsWDeltaAverageWindow)) };
-
-    imuObs->p_acceleration += accelerometerBias_p
-                              + Eigen::Vector3d{ _imuAccelerometerRng.getRand_normalDist(0.0, accelerometerNoiseStd(0)),
-                                                 _imuAccelerometerRng.getRand_normalDist(0.0, accelerometerNoiseStd(1)),
-                                                 _imuAccelerometerRng.getRand_normalDist(0.0, accelerometerNoiseStd(2)) };
-    imuObs->p_angularRate += gyroscopeBias_p
-                             + Eigen::Vector3d{ _imuGyroscopeRng.getRand_normalDist(0.0, gyroscopeNoiseStd(0)),
-                                                _imuGyroscopeRng.getRand_normalDist(0.0, gyroscopeNoiseStd(1)),
-                                                _imuGyroscopeRng.getRand_normalDist(0.0, gyroscopeNoiseStd(2)) };
-    return imuObs;
->>>>>>> af486703
 }
 
 std::shared_ptr<NAV::PosVelAtt> NAV::ErrorModel::receivePosVelAtt(const std::shared_ptr<PosVelAtt>& posVelAtt)
