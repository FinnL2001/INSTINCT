// This file is part of INSTINCT, the INS Toolkit for Integrated
// Navigation Concepts and Training by the Institute of Navigation of
// the University of Stuttgart, Germany.
//
// This Source Code Form is subject to the terms of the Mozilla Public
// License, v. 2.0. If a copy of the MPL was not distributed with this
// file, You can obtain one at https://mozilla.org/MPL/2.0/.

/// @file ErrorModel.hpp
/// @brief Adds errors (biases and noise) to measurements
/// @author T. Topp (topp@ins.uni-stuttgart.de)
/// @date 2021-12-21

#pragma once

#include "internal/Node/Node.hpp"

#include "NodeData/GNSS/GnssObs.hpp"
#include "NodeData/IMU/ImuObs.hpp"
#include "NodeData/IMU/ImuObsWDelta.hpp"
#include "NodeData/State/PosVelAtt.hpp"

#include "util/Random/RandomNumberGenerator.hpp"

#include "util/Eigen.hpp"
#include <random>
#include <map>

namespace NAV
{
/// Adds errors (biases and noise) to measurements
class ErrorModel : public Node
{
  public:
    /// @brief Default constructor
    ErrorModel();
    /// @brief Destructor
    ~ErrorModel() override;
    /// @brief Copy constructor
    ErrorModel(const ErrorModel&) = delete;
    /// @brief Move constructor
    ErrorModel(ErrorModel&&) = delete;
    /// @brief Copy assignment operator
    ErrorModel& operator=(const ErrorModel&) = delete;
    /// @brief Move assignment operator
    ErrorModel& operator=(ErrorModel&&) = delete;

    /// @brief String representation of the Class Type
    [[nodiscard]] static std::string typeStatic();

    /// @brief String representation of the Class Type
    [[nodiscard]] std::string type() const override;

    /// @brief String representation of the Class Category
    [[nodiscard]] static std::string category();

    /// @brief ImGui config window which is shown on double click
    /// @attention Don't forget to set _hasConfig to true in the constructor of the node
    void guiConfig() override;

    /// @brief Saves the node into a json object
    [[nodiscard]] json save() const override;

    /// @brief Restores the node from a json object
    /// @param[in] j Json object with the node state
    void restore(const json& j) override;

  private:
    constexpr static size_t OUTPUT_PORT_INDEX_FLOW = 0; ///< @brief Flow
    constexpr static size_t INPUT_PORT_INDEX_FLOW = 0;  ///< @brief Flow

    /// Input type
    enum class InputType
    {
        None,         ///< None
        ImuObs,       ///< ImuObs
        ImuObsWDelta, ///< ImuObsWDelta
        PosVelAtt,    ///< PosVelAtt
        GnssObs,      ///< GnssObs
    };

    /// Input type
    InputType _inputType = InputType::None;

    /// @brief Resets the node. It is guaranteed that the node is initialized when this is called.
    bool resetNode() override;

    /// @brief Called when a new link was established
    /// @param[in] startPin Pin where the link starts
    /// @param[in] endPin Pin where the link ends
    void afterCreateLink(OutputPin& startPin, InputPin& endPin) override;

    /// @brief Called when a link was deleted
    /// @param[in] startPin Pin where the link starts
    /// @param[in] endPin Pin where the link ends
    void afterDeleteLink(OutputPin& startPin, InputPin& endPin) override;

    /// @brief Callback when receiving data on a port
    /// @param[in] queue Queue with all the received data messages
    /// @param[in] pinIdx Index of the pin the data is received on
    void receiveObs(InputPin::NodeDataQueue& queue, size_t pinIdx);

    /// @brief Callback when receiving an ImuObs
    /// @param[in] imuObs Copied data to modify and send out again
    [[nodiscard]] std::shared_ptr<ImuObs> receiveImuObs(const std::shared_ptr<ImuObs>& imuObs);

    /// @brief Callback when receiving an ImuObsWDelta
    /// @param[in] imuObs Copied data to modify and send out again
    [[nodiscard]] std::shared_ptr<ImuObsWDelta> receiveImuObsWDelta(const std::shared_ptr<ImuObsWDelta>& imuObs);

    /// @brief Callback when receiving an ImuObs
    /// @param[in] posVelAtt Copied data to modify and send out again
    [[nodiscard]] std::shared_ptr<PosVelAtt> receivePosVelAtt(const std::shared_ptr<PosVelAtt>& posVelAtt);

    /// @brief Callback when receiving an GnssObs
    /// @param[in] gnssObs Copied data to modify and send out again
    [[nodiscard]] std::shared_ptr<GnssObs> receiveGnssObs(const std::shared_ptr<GnssObs>& gnssObs);

    /// Last observation time
    InsTime _lastObservationTime;
    /// Frequency of the messages [Hz]
    double _messageFrequency{};

    // #########################################################################################################################################
    //                                                                 ImuObs
    // #########################################################################################################################################

    // --------------------------------------------------------------- Offset ------------------------------------------------------------------

    /// Possible units to specify an accelerometer bias with
    enum class ImuAccelerometerBiasUnits
    {
        m_s2, ///< [m/s^2]
    };
    /// Selected unit for the accelerometer bias in the GUI
    ImuAccelerometerBiasUnits _imuAccelerometerBiasUnit = ImuAccelerometerBiasUnits::m_s2;
    /// Bias of the accelerometer in platform coordinates (Unit as selected)
    Eigen::Vector3d _imuAccelerometerBias_p = Eigen::Vector3d::Zero();


    enum class ImuBaroDriftUnits
    {
        m,///< [m]
    };

    enum class ImuBaroTempBiasUnits
    {
        K, ///< [K]
    };
    enum class ImuBaroPressureBiasUnits
    {
        hPa, ///< [hPa]
    };
     /// Selected units for the Baro biases in the GUI
    ImuBaroDriftUnits _imuBaroDriftUnit = ImuBaroDriftUnits::m;
    ImuBaroTempBiasUnits _imuBaroTempBiasUnit = ImuBaroTempBiasUnits::K;
    ImuBaroPressureBiasUnits _imuBaroPressureBiasUnit = ImuBaroPressureBiasUnits::hPa;
    /// Biases of the Barometer in platform coordinates 
    double _imuBaroTempBias = 0.0;
    double _imuBaroPressureBias = 0.0;
    double  _imuBaroDriftVar = 0.0;
    double _imuBaroDrift = 0.0;
    /// Possible units to specify an gyroscope bias with
    enum class ImuGyroscopeBiasUnits
    {
        rad_s, ///< [rad/s]
        deg_s, ///< [deg/s]
    };
    /// Selected unit for the gyroscope bias in the GUI
    ImuGyroscopeBiasUnits _imuGyroscopeBiasUnit = ImuGyroscopeBiasUnits::rad_s;
    /// Bias of the gyroscope in platform coordinates (Unit as selected)
    Eigen::Vector3d _imuGyroscopeBias_p = Eigen::Vector3d::Zero();

    // ---------------------------------------------------------------- Noise ------------------------------------------------------------------

    /// Possible units to specify an accelerometer noise with
    enum class ImuAccelerometerNoiseUnits
    {
        m_s2,  ///< [m/s^2] (Standard deviation)
        m2_s4, ///< [m^2/s^4] (Variance)
    };
    /// Selected unit for the accelerometer noise in the GUI
    ImuAccelerometerNoiseUnits _imuAccelerometerNoiseUnit = ImuAccelerometerNoiseUnits::m_s2;
    /// Noise of the accelerometer (Unit as selected)
    Eigen::Vector3d _imuAccelerometerNoise = Eigen::Vector3d::Zero();
    /// Random number generator for the accelerometer noise
    RandomNumberGenerator _imuAccelerometerRng;

    /// Possible units to specify an gyroscope noise with
    enum class ImuGyroscopeNoiseUnits
    {
        rad_s,   ///< [rad/s] (Standard deviation)
        deg_s,   ///< [deg/s] (Standard deviation)
        rad2_s2, ///< [rad^2/s^2] (Variance)
        deg2_s2, ///< [deg^2/s^2] (Variance)
    };
    /// Selected unit for the gyroscope noise in the GUI
    ImuGyroscopeNoiseUnits _imuGyroscopeNoiseUnit = ImuGyroscopeNoiseUnits::rad_s;
    /// Noise of the gyroscope (Unit as selected)
    Eigen::Vector3d _imuGyroscopeNoise = Eigen::Vector3d::Zero();
    /// Random number generator for the gyroscope noise
    RandomNumberGenerator _imuGyroscopeRng;
<<<<<<< HEAD
     /// Possible units to specify an Barometer noise with
    enum class ImuBarometerNoiseUnits
    {
        hPa,  ///< [hPa] (Standard deviation)
        hPa2, ///< [hPa²] (Variance)
    };
    ImuBarometerNoiseUnits _imuBarometerNoiseUnit = ImuBarometerNoiseUnits::hPa;
    double _imuBarometerNoise = 0.0;
    RandomNumberGenerator _imuBarometerRng;
=======

    /// How many measurements are averaged for the deltaVel and deltaTheta values
    double _imuObsWDeltaAverageWindow = 10;

>>>>>>> af486703
    // #########################################################################################################################################
    //                                                                PosVelAtt
    // #########################################################################################################################################

    // --------------------------------------------------------------- Offset ------------------------------------------------------------------

    /// Possible units to specify a position bias with
    enum class PositionBiasUnits
    {
        meter,     ///< NED [m m m]
        rad_rad_m, ///< LatLonAlt [rad, rad, m]
        deg_deg_m, ///< LatLonAlt [deg, deg, m]
    };
    /// Selected unit for the position bias in the GUI
    PositionBiasUnits _positionBiasUnit = PositionBiasUnits::meter;
    /// Bias of the position (Unit as selected)
    Eigen::Vector3d _positionBias = Eigen::Vector3d::Zero();

    /// Possible units to specify an velocity bias with
    enum class VelocityBiasUnits
    {
        m_s, ///< [m/s]
    };
    /// Selected unit for the velocity bias in the GUI
    VelocityBiasUnits _velocityBiasUnit = VelocityBiasUnits::m_s;
    /// Bias of the velocity (Unit as selected)
    Eigen::Vector3d _velocityBias = Eigen::Vector3d::Zero();

    /// Possible units to specify a attitude bias with
    enum class AttitudeBiasUnits
    {
        rad, ///< [rad]
        deg, ///< [deg]
    };
    /// Selected unit for the attitude bias in the GUI
    AttitudeBiasUnits _attitudeBiasUnit = AttitudeBiasUnits::deg;
    /// Bias of the attitude (Unit as selected)
    Eigen::Vector3d _attitudeBias = Eigen::Vector3d::Zero();

    // ---------------------------------------------------------------- Noise ------------------------------------------------------------------

    /// Possible units to specify a position noise with
    enum class PositionNoiseUnits
    {
        meter,        ///< NED [m m m] (Standard deviation)
        rad_rad_m,    ///< LatLonAlt [rad, rad, m] (Standard deviation)
        deg_deg_m,    ///< LatLonAlt [deg, deg, m] (Standard deviation)
        meter2,       ///< NED [m^2 m^2 m^2] (Variance)
        rad2_rad2_m2, ///< LatLonAlt [rad^2, rad^2, m^2] (Variance)
        deg2_deg2_m2, ///< LatLonAlt [deg^2, deg^2, m^2] (Variance)
    };

    /// Selected unit for the position noise in the GUI
    PositionNoiseUnits _positionNoiseUnit = PositionNoiseUnits::meter;
    /// Noise of the position (Unit as selected)
    Eigen::Vector3d _positionNoise = Eigen::Vector3d::Zero();
    /// Random number generator for the position noise
    RandomNumberGenerator _positionRng;
    /// Possible units to specify an velocity noise with
    enum class VelocityNoiseUnits
    {
        m_s,   ///< [m/s] (Standard deviation)
        m2_s2, ///< [m^2/s^2] (Variance)
    };
    /// Selected unit for the velocity noise in the GUI
    VelocityNoiseUnits _velocityNoiseUnit = VelocityNoiseUnits::m_s;
    /// Noise of the velocity (Unit as selected)
    Eigen::Vector3d _velocityNoise = Eigen::Vector3d::Zero();
    /// Random number generator for the velocity noise
    RandomNumberGenerator _velocityRng;

    /// Possible units to specify a attitude noise with
    enum class AttitudeNoiseUnits
    {
        rad,  ///< [rad] (Standard deviation)
        deg,  ///< [deg] (Standard deviation)
        rad2, ///< [rad^2] (Variance)
        deg2, ///< [deg^2] (Variance)
    };
    /// Selected unit for the attitude noise in the GUI
    AttitudeNoiseUnits _attitudeNoiseUnit = AttitudeNoiseUnits::deg;
    /// Noise of the attitude (Unit as selected)
    Eigen::Vector3d _attitudeNoise = Eigen::Vector3d::Zero();
    /// Random number generator for the attitude noise
    RandomNumberGenerator _attitudeRng;

    // #########################################################################################################################################
    //                                                                GnssObs
    // #########################################################################################################################################

    // ---------------------------------------------------------------- Noise ------------------------------------------------------------------

    /// Possible units to specify a pseudorange noise with
    enum class PseudorangeNoiseUnits
    {
        meter, ///< [m] (Standard deviation)
    };
    /// Selected unit for the pseudorange noise in the GUI
    PseudorangeNoiseUnits _gui_pseudorangeNoiseUnit = PseudorangeNoiseUnits::meter;
    /// Noise of the pseudorange (Unit as selected)
    double _gui_pseudorangeNoise{ 0.3 };
    /// Random number generator for the pseudorange noise
    RandomNumberGenerator _pseudorangeRng;

    /// Possible units to specify a carrier-phase noise with
    enum class CarrierPhaseNoiseUnits
    {
        meter, ///< [m] (Standard deviation)
    };
    /// Selected unit for the carrier-phase noise in the GUI
    CarrierPhaseNoiseUnits _gui_carrierPhaseNoiseUnit = CarrierPhaseNoiseUnits::meter;
    /// Noise of the carrier-phase (Unit as selected)
    double _gui_carrierPhaseNoise{ 0.003 };
    /// Random number generator for the carrier-phase noise
    RandomNumberGenerator _carrierPhaseRng;

    /// Possible units to specify a range-rate noise with
    enum class DopplerNoiseUnits
    {
        m_s, ///< [m/s] (Standard deviation)
    };
    /// Selected unit for the range-rate noise in the GUI
    DopplerNoiseUnits _gui_dopplerNoiseUnit = DopplerNoiseUnits::m_s;
    /// Noise of the range-rate (Unit as selected)
    double _gui_dopplerNoise{ 0.05 };
    /// Random number generator for the range-rate noise
    RandomNumberGenerator _dopplerRng;

    // -------------------------------------------------------------- Ambiguity ----------------------------------------------------------------

    /// Ambiguity limits
    std::array<int, 2> _gui_ambiguityLimits = { { -20, 20 } };
    /// Random number generator for the ambiguity
    RandomNumberGenerator _ambiguityRng;
    /// Ambiguity map
    std::map<SatSigId, std::vector<std::pair<InsTime, int>>> _ambiguities;

    // ------------------------------------------------------------- Cycle-slip ----------------------------------------------------------------

    /// Possible units to specify the cycle-slip rate with
    enum class CycleSlipFrequencyUnits
    {
        per_day,    ///< [1/d]
        per_hour,   ///< [1/h]
        per_minute, ///< [1/m]
    };
    /// Selected unit for the cycle-slip frequency in the GUI
    CycleSlipFrequencyUnits _gui_cycleSlipFrequencyUnit = CycleSlipFrequencyUnits::per_hour;
    /// The cycle-slip frequency (Unit as selected)
    double _gui_cycleSlipFrequency{ 0.0 };
    /// Make a single ambiguity cycle as slip or reroll new ambiguity
    bool _gui_cycleSlipSingleCycle = false;
    /// The time frame which is considered for a cycle slip
    InsTime _cycleSlipWindowStartTime;

    /// Possible units to specify the cycle-slip detection probability with
    enum class CycleSlipDetectionProbabilityUnits
    {
        percent, ///< [%]
    };
    /// Selected unit for the cycle-slip detection probability in the GUI
    CycleSlipDetectionProbabilityUnits _gui_cycleSlipDetectionProbabilityUnit = CycleSlipDetectionProbabilityUnits::percent;
    /// The chance to detect a cycle slip and set the Loss-of-Lock indicator
    double _gui_cycleSlipDetectionProbability{ 100.0 };

    /// Random number generator for the cycle-slip
    RandomNumberGenerator _cycleSlipRng;

    /// Cycle-slip information
    struct CycleSlipInfo
    {
        InsTime time;      ///< Time of the cycle-slip
        SatSigId satSigId; ///< Satellite Signal identifier
        bool LLI;          ///< Whether the LLI was set
    };
    /// List of produced cycle-slips
    std::vector<CycleSlipInfo> _cycleSlips;

    /// Frequencies used for calculation (GUI filter)
    Frequency _filterFreq = G01;
    /// Codes used for calculation (GUI filter)
    Code _filterCode = Code_Default;
};

} // namespace NAV<|MERGE_RESOLUTION|>--- conflicted
+++ resolved
@@ -137,10 +137,9 @@
     /// Bias of the accelerometer in platform coordinates (Unit as selected)
     Eigen::Vector3d _imuAccelerometerBias_p = Eigen::Vector3d::Zero();
 
-
     enum class ImuBaroDriftUnits
     {
-        m,///< [m]
+        m, ///< [m]
     };
 
     enum class ImuBaroTempBiasUnits
@@ -151,14 +150,14 @@
     {
         hPa, ///< [hPa]
     };
-     /// Selected units for the Baro biases in the GUI
+    /// Selected units for the Baro biases in the GUI
     ImuBaroDriftUnits _imuBaroDriftUnit = ImuBaroDriftUnits::m;
     ImuBaroTempBiasUnits _imuBaroTempBiasUnit = ImuBaroTempBiasUnits::K;
     ImuBaroPressureBiasUnits _imuBaroPressureBiasUnit = ImuBaroPressureBiasUnits::hPa;
-    /// Biases of the Barometer in platform coordinates 
+    /// Biases of the Barometer in platform coordinates
     double _imuBaroTempBias = 0.0;
     double _imuBaroPressureBias = 0.0;
-    double  _imuBaroDriftVar = 0.0;
+    double _imuBaroDriftVar = 0.0;
     double _imuBaroDrift = 0.0;
     /// Possible units to specify an gyroscope bias with
     enum class ImuGyroscopeBiasUnits
@@ -200,8 +199,7 @@
     Eigen::Vector3d _imuGyroscopeNoise = Eigen::Vector3d::Zero();
     /// Random number generator for the gyroscope noise
     RandomNumberGenerator _imuGyroscopeRng;
-<<<<<<< HEAD
-     /// Possible units to specify an Barometer noise with
+    /// Possible units to specify an Barometer noise with
     enum class ImuBarometerNoiseUnits
     {
         hPa,  ///< [hPa] (Standard deviation)
@@ -210,12 +208,10 @@
     ImuBarometerNoiseUnits _imuBarometerNoiseUnit = ImuBarometerNoiseUnits::hPa;
     double _imuBarometerNoise = 0.0;
     RandomNumberGenerator _imuBarometerRng;
-=======
 
     /// How many measurements are averaged for the deltaVel and deltaTheta values
     double _imuObsWDeltaAverageWindow = 10;
 
->>>>>>> af486703
     // #########################################################################################################################################
     //                                                                PosVelAtt
     // #########################################################################################################################################
