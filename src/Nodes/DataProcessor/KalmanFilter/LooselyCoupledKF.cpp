--- conflicted
+++ resolved
@@ -735,7 +735,7 @@
     {
         _gnssMeasurementUncertaintyVelocity = j.at("gnssMeasurementUncertaintyVelocity");
     }
-<<<<<<< HEAD
+
     //--------------------------------------- R BaroMeasurement Noise covariance matrix --------------------------
     if (j.contains("baroMeasurementUncertaintyUnit"))
     {
@@ -744,1375 +744,1368 @@
     if (j.contains("baroMeasurementUncertainty"))
     {
         _baroMeasurementUncertainty = j.at("baroMeasurementUncertainty");
-=======
-    if (j.contains("gnssMeasurementUncertaintyVelocityOverride"))
-    {
-        j.at("gnssMeasurementUncertaintyVelocityOverride").get_to(_gnssMeasurementUncertaintyVelocityOverride);
->>>>>>> 1f18eb7f
-    }
-    // -------------------------------------- 𝐏 Error covariance matrix -----------------------------------------
-    if (j.contains("initCovariancePositionUnit"))
-    {
-        j.at("initCovariancePositionUnit").get_to(_initCovariancePositionUnit);
-    }
-    if (j.contains("initCovariancePosition"))
-    {
-        _initCovariancePosition = j.at("initCovariancePosition");
-    }
-    if (j.contains("initCovarianceVelocityUnit"))
-    {
-        j.at("initCovarianceVelocityUnit").get_to(_initCovarianceVelocityUnit);
-    }
-    if (j.contains("initCovarianceVelocity"))
-    {
-        _initCovarianceVelocity = j.at("initCovarianceVelocity");
-    }
-    if (j.contains("initCovarianceAttitudeAnglesUnit"))
-    {
-        j.at("initCovarianceAttitudeAnglesUnit").get_to(_initCovarianceAttitudeAnglesUnit);
-    }
-    if (j.contains("initCovarianceAttitudeAngles"))
-    {
-        _initCovarianceAttitudeAngles = j.at("initCovarianceAttitudeAngles");
-    }
-    if (j.contains("initCovarianceBiasAccelUnit"))
-    {
-        j.at("initCovarianceBiasAccelUnit").get_to(_initCovarianceBiasAccelUnit);
-    }
-    if (j.contains("initCovarianceBiasAccel"))
-    {
-        _initCovarianceBiasAccel = j.at("initCovarianceBiasAccel");
-    }
-    if (j.contains("initCovarianceBiasGyroUnit"))
-    {
-        j.at("initCovarianceBiasGyroUnit").get_to(_initCovarianceBiasGyroUnit);
-    }
-    if (j.contains("initCovarianceBiasGyro"))
-    {
-        _initCovarianceBiasGyro = j.at("initCovarianceBiasGyro");
-    }
-
-    // ---------------------------------------- Initial IMU biases -------------------------------------------
-    if (j.contains("initBiasAccel"))
-    {
-        _initBiasAccel = j.at("initBiasAccel");
-    }
-    if (j.contains("initBiasAccelUnit"))
-    {
-        _initBiasAccelUnit = j.at("initBiasAccelUnit");
-    }
-    if (j.contains("initBiasGyro"))
-    {
-        _initBiasGyro = j.at("initBiasGyro");
-    }
-    if (j.contains("initBiasGyroUnit"))
-    {
-        _initBiasGyroUnit = j.at("initBiasGyroUnit");
-    }
-}
-
-bool NAV::LooselyCoupledKF::initialize()
-{
-    LOG_TRACE("{}: called", nameId());
-
-    inputPins[INPUT_PORT_INDEX_GNSS].priority = 2; // PosVel used for initialization
-
-    _inertialIntegrator.reset();
-    _lastImuObs = nullptr;
-    _externalInitTime.reset();
-    _getPstart = true;
-    _kalmanFilter.setZero();
-
-    // Initial Covariance of the attitude angles in [rad²]
-    Eigen::Vector3d variance_angles = Eigen::Vector3d::Zero();
-    if (_initCovarianceAttitudeAnglesUnit == InitCovarianceAttitudeAnglesUnit::rad2)
-    {
-        variance_angles = _initCovarianceAttitudeAngles;
-    }
-    else if (_initCovarianceAttitudeAnglesUnit == InitCovarianceAttitudeAnglesUnit::deg2)
-    {
-        variance_angles = deg2rad(_initCovarianceAttitudeAngles);
-    }
-    else if (_initCovarianceAttitudeAnglesUnit == InitCovarianceAttitudeAnglesUnit::rad)
-    {
-        variance_angles = _initCovarianceAttitudeAngles.array().pow(2);
-    }
-    else if (_initCovarianceAttitudeAnglesUnit == InitCovarianceAttitudeAnglesUnit::deg)
-    {
-        variance_angles = deg2rad(_initCovarianceAttitudeAngles).array().pow(2);
-    }
-
-    // Initial Covariance of the velocity in [m²/s²]
-    Eigen::Vector3d variance_vel = Eigen::Vector3d::Zero();
-    if (_initCovarianceVelocityUnit == InitCovarianceVelocityUnit::m2_s2)
-    {
-        variance_vel = _initCovarianceVelocity;
-    }
-    else if (_initCovarianceVelocityUnit == InitCovarianceVelocityUnit::m_s)
-    {
-        variance_vel = _initCovarianceVelocity.array().pow(2);
-    }
-
-    // Initial Covariance of the position in [m²]
-    Eigen::Vector3d e_variance = Eigen::Vector3d::Zero();
-    // Initial Covariance of the position in [rad² rad² m²]
-    Eigen::Vector3d lla_variance = Eigen::Vector3d::Zero();
-    if (_initCovariancePositionUnit == InitCovariancePositionUnit::rad2_rad2_m2)
-    {
-        e_variance = trafo::lla2ecef_WGS84(_initCovariancePosition.cwiseSqrt()).array().pow(2);
-        lla_variance = _initCovariancePosition;
-    }
-    else if (_initCovariancePositionUnit == InitCovariancePositionUnit::rad_rad_m)
-    {
-        e_variance = trafo::lla2ecef_WGS84(_initCovariancePosition).array().pow(2);
-        lla_variance = _initCovariancePosition.array().pow(2);
-    }
-    else if (_initCovariancePositionUnit == InitCovariancePositionUnit::meter)
-    {
-        e_variance = _initCovariancePosition.array().pow(2);
-        lla_variance = (trafo::ecef2lla_WGS84(trafo::ned2ecef(_initCovariancePosition, Eigen::Vector3d{ 0, 0, 0 }))).array().pow(2);
-    }
-    else if (_initCovariancePositionUnit == InitCovariancePositionUnit::meter2)
-    {
-        e_variance = _initCovariancePosition;
-        lla_variance = (trafo::ecef2lla_WGS84(trafo::ned2ecef(_initCovariancePosition.cwiseSqrt(), Eigen::Vector3d{ 0, 0, 0 }))).array().pow(2);
-    }
-
-    // Initial Covariance of the accelerometer biases in [m^2/s^4]
-    Eigen::Vector3d variance_accelBias = Eigen::Vector3d::Zero();
-    if (_initCovarianceBiasAccelUnit == InitCovarianceBiasAccelUnit::m2_s4)
-    {
-        variance_accelBias = _initCovarianceBiasAccel;
-    }
-    else if (_initCovarianceBiasAccelUnit == InitCovarianceBiasAccelUnit::m_s2)
-    {
-        variance_accelBias = _initCovarianceBiasAccel.array().pow(2);
-    }
-
-    // Initial Covariance of the gyroscope biases in [rad^2/s^2]
-    Eigen::Vector3d variance_gyroBias = Eigen::Vector3d::Zero();
-    if (_initCovarianceBiasGyroUnit == InitCovarianceBiasGyroUnit::rad2_s2)
-    {
-        variance_gyroBias = _initCovarianceBiasGyro;
-    }
-    else if (_initCovarianceBiasGyroUnit == InitCovarianceBiasGyroUnit::deg2_s2)
-    {
-        variance_gyroBias = deg2rad(_initCovarianceBiasGyro.array().sqrt()).array().pow(2);
-    }
-    else if (_initCovarianceBiasGyroUnit == InitCovarianceBiasGyroUnit::rad_s)
-    {
-        variance_gyroBias = _initCovarianceBiasGyro.array().pow(2);
-    }
-    else if (_initCovarianceBiasGyroUnit == InitCovarianceBiasGyroUnit::deg_s)
-    {
-        variance_gyroBias = deg2rad(_initCovarianceBiasGyro).array().pow(2);
-    }
-
-    // 𝐏 Error covariance matrix
-    _kalmanFilter.P = initialErrorCovarianceMatrix_P0(variance_angles, // Flight Angles covariance
-                                                      variance_vel,    // Velocity covariance
-                                                      _inertialIntegrator.getIntegrationFrame() == InertialIntegrator::IntegrationFrame::NED
-                                                          ? lla_variance
-                                                          : e_variance,   // Position (Lat, Lon, Alt) / ECEF covariance
-                                                      variance_accelBias, // Accelerometer Bias covariance
-                                                      variance_gyroBias); // Gyroscope Bias covariance
-
-    // Initial acceleration bias in [m/s^2]
-    Eigen::Vector3d accelBias = Eigen::Vector3d::Zero();
-    if (_initBiasAccelUnit == InitBiasAccelUnit::m_s2)
-    {
-        accelBias = _initBiasAccel;
-    }
-
-    // Initial angular rate bias in [rad/s]
-    Eigen::Vector3d gyroBias = Eigen::Vector3d::Zero();
-    if (_initBiasGyroUnit == InitBiasGyroUnit::deg_s)
-    {
-        gyroBias = deg2rad(_initBiasGyro);
-    }
-    else if (_initBiasGyroUnit == InitBiasGyroUnit::rad_s)
-    {
-        gyroBias = _initBiasGyro;
-    }
-
-    // Initial bias states
-    _kalmanFilter.x.segment<3>(AccBias) = accelBias;
-    _kalmanFilter.x.segment<3>(GyrBias) = gyroBias;
-
-    LOG_DEBUG("{}: initialized", nameId());
-    LOG_DATA("{}: P_0 =\n{}", nameId(), _kalmanFilter.P);
-
-    return true;
-}
-
-void NAV::LooselyCoupledKF::deinitialize()
-{
-    LOG_TRACE("{}: called", nameId());
-}
-
-void NAV::LooselyCoupledKF::invokeCallbackWithPosVelAtt(const PosVelAtt& posVelAtt)
-{
-    auto lckfSolution = std::make_shared<InsGnssLCKFSolution>();
-    lckfSolution->insTime = posVelAtt.insTime;
-    lckfSolution->setState_e(posVelAtt.e_position(), posVelAtt.e_velocity(), posVelAtt.e_Quat_b());
-
-    lckfSolution->frame = _inertialIntegrator.getIntegrationFrame() == InertialIntegrator::IntegrationFrame::NED
-                              ? InsGnssLCKFSolution::Frame::NED
-                              : InsGnssLCKFSolution::Frame::ECEF;
-    if (_lastImuObs)
-    {
-        lckfSolution->b_biasAccel = _lastImuObs->imuPos.b_quatAccel_p() * _inertialIntegrator.p_getLastAccelerationBias();
-        lckfSolution->b_biasGyro = _lastImuObs->imuPos.b_quatGyro_p() * _inertialIntegrator.p_getLastAngularRateBias();
-    }
-    invokeCallbacks(OUTPUT_PORT_INDEX_SOLUTION, lckfSolution);
-}
-
-void NAV::LooselyCoupledKF::recvImuObservation(InputPin::NodeDataQueue& queue, size_t /* pinIdx */)
-{
-    auto nodeData = queue.extract_front();
-    if (nodeData->insTime.empty())
-    {
-        LOG_ERROR("{}: Can't set new imuObs__t0 because the observation has no time tag (insTime)", nameId());
-        return;
-    }
-
-    std::shared_ptr<NAV::PosVelAtt> inertialNavSol = nullptr;
-
-    _lastImuObs = std::const_pointer_cast<ImuObs>(std::static_pointer_cast<const ImuObs>(nodeData));
-    if (_useCaliBaro && _getPstart)
-    {
-        _Pstart = _lastImuObs->getValueAt(11).value();
-        _getPstart = false;
-    }
-    if (_useCaliBaro && _lastImuObs->airPressureUncomp.has_value())
-    {
-        double calculatedAltitude = calcCalibrateHeightStAtm(_lastImuObs->airPressureUncomp.value(), _Tstart, _Pstart, _Heightstart_Msl);
-        _lastImuObs->altitudeUncomp = std::make_optional(calculatedAltitude);
-    }
-
-    if (!_preferAccelerationOverDeltaMeasurements
-        && NAV::NodeRegistry::NodeDataTypeAnyIsChildOf(inputPins.at(INPUT_PORT_INDEX_IMU).link.getConnectedPin()->dataIdentifier, { ImuObsWDelta::type() }))
-    {
-        auto obs = std::static_pointer_cast<const ImuObsWDelta>(nodeData);
-        LOG_DATA("{}: recvImuObsWDelta at time [{}]", nameId(), obs->insTime.toYMDHMS(GPST));
-
-        inertialNavSol = _inertialIntegrator.calcInertialSolutionDelta(obs->insTime, obs->dtime, obs->dvel, obs->dtheta, obs->p_acceleration, obs->p_angularRate, obs->imuPos);
-    }
-    else
-    {
-        auto obs = std::static_pointer_cast<const ImuObs>(nodeData);
-        LOG_DATA("{}: recvImuObs at time [{}]", nameId(), obs->insTime.toYMDHMS(GPST));
-
-        inertialNavSol = _inertialIntegrator.calcInertialSolution(obs->insTime, obs->p_acceleration, obs->p_angularRate, obs->imuPos);
-    }
-    if (inertialNavSol && _inertialIntegrator.getMeasurements().back().dt > 1e-8)
-    {
-        looselyCoupledPrediction(inertialNavSol, _inertialIntegrator.getMeasurements().back().dt, std::static_pointer_cast<const ImuObs>(nodeData)->imuPos);
-        if (_useBarometer)
-        {
-            if (_lastImuObs->getValueAt(12).has_value())
-            {
-                looselyCoupledBaroUpdate();
-            }
-        }
-        LOG_DATA("{}:   e_position   = {}", nameId(), inertialNavSol->e_position().transpose());
-        LOG_DATA("{}:   e_velocity   = {}", nameId(), inertialNavSol->e_velocity().transpose());
-        LOG_DATA("{}:   rollPitchYaw = {}", nameId(), rad2deg(inertialNavSol->rollPitchYaw()).transpose());
-        if (const auto& q = inputPins.at(INPUT_PORT_INDEX_GNSS).queue;
-            q.empty() || q.front()->insTime != nodeData->insTime)
-        {
-            invokeCallbackWithPosVelAtt(*inertialNavSol);
-        }
-    }
-}
-
-void NAV::LooselyCoupledKF::recvPosVelObservation(InputPin::NodeDataQueue& queue, size_t /* pinIdx */)
-{
-    auto obs = std::static_pointer_cast<const PosVel>(queue.extract_front());
-    LOG_DATA("{}: recvPosVelObservation at time [{}]", nameId(), obs->insTime.toYMDHMS(GPST));
-
-    if (!_initializeStateOverExternalPin && !_inertialIntegrator.hasInitialPosition())
-    {
+
+        if (j.contains("gnssMeasurementUncertaintyVelocityOverride"))
+        {
+            j.at("gnssMeasurementUncertaintyVelocityOverride").get_to(_gnssMeasurementUncertaintyVelocityOverride);
+        }
+        // -------------------------------------- 𝐏 Error covariance matrix -----------------------------------------
+        if (j.contains("initCovariancePositionUnit"))
+        {
+            j.at("initCovariancePositionUnit").get_to(_initCovariancePositionUnit);
+        }
+        if (j.contains("initCovariancePosition"))
+        {
+            _initCovariancePosition = j.at("initCovariancePosition");
+        }
+        if (j.contains("initCovarianceVelocityUnit"))
+        {
+            j.at("initCovarianceVelocityUnit").get_to(_initCovarianceVelocityUnit);
+        }
+        if (j.contains("initCovarianceVelocity"))
+        {
+            _initCovarianceVelocity = j.at("initCovarianceVelocity");
+        }
+        if (j.contains("initCovarianceAttitudeAnglesUnit"))
+        {
+            j.at("initCovarianceAttitudeAnglesUnit").get_to(_initCovarianceAttitudeAnglesUnit);
+        }
+        if (j.contains("initCovarianceAttitudeAngles"))
+        {
+            _initCovarianceAttitudeAngles = j.at("initCovarianceAttitudeAngles");
+        }
+        if (j.contains("initCovarianceBiasAccelUnit"))
+        {
+            j.at("initCovarianceBiasAccelUnit").get_to(_initCovarianceBiasAccelUnit);
+        }
+        if (j.contains("initCovarianceBiasAccel"))
+        {
+            _initCovarianceBiasAccel = j.at("initCovarianceBiasAccel");
+        }
+        if (j.contains("initCovarianceBiasGyroUnit"))
+        {
+            j.at("initCovarianceBiasGyroUnit").get_to(_initCovarianceBiasGyroUnit);
+        }
+        if (j.contains("initCovarianceBiasGyro"))
+        {
+            _initCovarianceBiasGyro = j.at("initCovarianceBiasGyro");
+        }
+
+        // ---------------------------------------- Initial IMU biases -------------------------------------------
+        if (j.contains("initBiasAccel"))
+        {
+            _initBiasAccel = j.at("initBiasAccel");
+        }
+        if (j.contains("initBiasAccelUnit"))
+        {
+            _initBiasAccelUnit = j.at("initBiasAccelUnit");
+        }
+        if (j.contains("initBiasGyro"))
+        {
+            _initBiasGyro = j.at("initBiasGyro");
+        }
+        if (j.contains("initBiasGyroUnit"))
+        {
+            _initBiasGyroUnit = j.at("initBiasGyroUnit");
+        }
+    }
+
+    bool NAV::LooselyCoupledKF::initialize()
+    {
+        LOG_TRACE("{}: called", nameId());
+
+        inputPins[INPUT_PORT_INDEX_GNSS].priority = 2; // PosVel used for initialization
+
+        _inertialIntegrator.reset();
+        _lastImuObs = nullptr;
+        _externalInitTime.reset();
+        _getPstart = true;
+        _kalmanFilter.setZero();
+
+        // Initial Covariance of the attitude angles in [rad²]
+        Eigen::Vector3d variance_angles = Eigen::Vector3d::Zero();
+        if (_initCovarianceAttitudeAnglesUnit == InitCovarianceAttitudeAnglesUnit::rad2)
+        {
+            variance_angles = _initCovarianceAttitudeAngles;
+        }
+        else if (_initCovarianceAttitudeAnglesUnit == InitCovarianceAttitudeAnglesUnit::deg2)
+        {
+            variance_angles = deg2rad(_initCovarianceAttitudeAngles);
+        }
+        else if (_initCovarianceAttitudeAnglesUnit == InitCovarianceAttitudeAnglesUnit::rad)
+        {
+            variance_angles = _initCovarianceAttitudeAngles.array().pow(2);
+        }
+        else if (_initCovarianceAttitudeAnglesUnit == InitCovarianceAttitudeAnglesUnit::deg)
+        {
+            variance_angles = deg2rad(_initCovarianceAttitudeAngles).array().pow(2);
+        }
+
+        // Initial Covariance of the velocity in [m²/s²]
+        Eigen::Vector3d variance_vel = Eigen::Vector3d::Zero();
+        if (_initCovarianceVelocityUnit == InitCovarianceVelocityUnit::m2_s2)
+        {
+            variance_vel = _initCovarianceVelocity;
+        }
+        else if (_initCovarianceVelocityUnit == InitCovarianceVelocityUnit::m_s)
+        {
+            variance_vel = _initCovarianceVelocity.array().pow(2);
+        }
+
+        // Initial Covariance of the position in [m²]
+        Eigen::Vector3d e_variance = Eigen::Vector3d::Zero();
+        // Initial Covariance of the position in [rad² rad² m²]
+        Eigen::Vector3d lla_variance = Eigen::Vector3d::Zero();
+        if (_initCovariancePositionUnit == InitCovariancePositionUnit::rad2_rad2_m2)
+        {
+            e_variance = trafo::lla2ecef_WGS84(_initCovariancePosition.cwiseSqrt()).array().pow(2);
+            lla_variance = _initCovariancePosition;
+        }
+        else if (_initCovariancePositionUnit == InitCovariancePositionUnit::rad_rad_m)
+        {
+            e_variance = trafo::lla2ecef_WGS84(_initCovariancePosition).array().pow(2);
+            lla_variance = _initCovariancePosition.array().pow(2);
+        }
+        else if (_initCovariancePositionUnit == InitCovariancePositionUnit::meter)
+        {
+            e_variance = _initCovariancePosition.array().pow(2);
+            lla_variance = (trafo::ecef2lla_WGS84(trafo::ned2ecef(_initCovariancePosition, Eigen::Vector3d{ 0, 0, 0 }))).array().pow(2);
+        }
+        else if (_initCovariancePositionUnit == InitCovariancePositionUnit::meter2)
+        {
+            e_variance = _initCovariancePosition;
+            lla_variance = (trafo::ecef2lla_WGS84(trafo::ned2ecef(_initCovariancePosition.cwiseSqrt(), Eigen::Vector3d{ 0, 0, 0 }))).array().pow(2);
+        }
+
+        // Initial Covariance of the accelerometer biases in [m^2/s^4]
+        Eigen::Vector3d variance_accelBias = Eigen::Vector3d::Zero();
+        if (_initCovarianceBiasAccelUnit == InitCovarianceBiasAccelUnit::m2_s4)
+        {
+            variance_accelBias = _initCovarianceBiasAccel;
+        }
+        else if (_initCovarianceBiasAccelUnit == InitCovarianceBiasAccelUnit::m_s2)
+        {
+            variance_accelBias = _initCovarianceBiasAccel.array().pow(2);
+        }
+
+        // Initial Covariance of the gyroscope biases in [rad^2/s^2]
+        Eigen::Vector3d variance_gyroBias = Eigen::Vector3d::Zero();
+        if (_initCovarianceBiasGyroUnit == InitCovarianceBiasGyroUnit::rad2_s2)
+        {
+            variance_gyroBias = _initCovarianceBiasGyro;
+        }
+        else if (_initCovarianceBiasGyroUnit == InitCovarianceBiasGyroUnit::deg2_s2)
+        {
+            variance_gyroBias = deg2rad(_initCovarianceBiasGyro.array().sqrt()).array().pow(2);
+        }
+        else if (_initCovarianceBiasGyroUnit == InitCovarianceBiasGyroUnit::rad_s)
+        {
+            variance_gyroBias = _initCovarianceBiasGyro.array().pow(2);
+        }
+        else if (_initCovarianceBiasGyroUnit == InitCovarianceBiasGyroUnit::deg_s)
+        {
+            variance_gyroBias = deg2rad(_initCovarianceBiasGyro).array().pow(2);
+        }
+
+        // 𝐏 Error covariance matrix
+        _kalmanFilter.P = initialErrorCovarianceMatrix_P0(variance_angles, // Flight Angles covariance
+                                                          variance_vel,    // Velocity covariance
+                                                          _inertialIntegrator.getIntegrationFrame() == InertialIntegrator::IntegrationFrame::NED
+                                                              ? lla_variance
+                                                              : e_variance,   // Position (Lat, Lon, Alt) / ECEF covariance
+                                                          variance_accelBias, // Accelerometer Bias covariance
+                                                          variance_gyroBias); // Gyroscope Bias covariance
+
+        // Initial acceleration bias in [m/s^2]
+        Eigen::Vector3d accelBias = Eigen::Vector3d::Zero();
+        if (_initBiasAccelUnit == InitBiasAccelUnit::m_s2)
+        {
+            accelBias = _initBiasAccel;
+        }
+
+        // Initial angular rate bias in [rad/s]
+        Eigen::Vector3d gyroBias = Eigen::Vector3d::Zero();
+        if (_initBiasGyroUnit == InitBiasGyroUnit::deg_s)
+        {
+            gyroBias = deg2rad(_initBiasGyro);
+        }
+        else if (_initBiasGyroUnit == InitBiasGyroUnit::rad_s)
+        {
+            gyroBias = _initBiasGyro;
+        }
+
+        // Initial bias states
+        _kalmanFilter.x.segment<3>(AccBias) = accelBias;
+        _kalmanFilter.x.segment<3>(GyrBias) = gyroBias;
+
+        LOG_DEBUG("{}: initialized", nameId());
+        LOG_DATA("{}: P_0 =\n{}", nameId(), _kalmanFilter.P);
+
+        return true;
+    }
+
+    void NAV::LooselyCoupledKF::deinitialize()
+    {
+        LOG_TRACE("{}: called", nameId());
+    }
+
+    void NAV::LooselyCoupledKF::invokeCallbackWithPosVelAtt(const PosVelAtt& posVelAtt)
+    {
+        auto lckfSolution = std::make_shared<InsGnssLCKFSolution>();
+        lckfSolution->insTime = posVelAtt.insTime;
+        lckfSolution->setState_e(posVelAtt.e_position(), posVelAtt.e_velocity(), posVelAtt.e_Quat_b());
+
+        lckfSolution->frame = _inertialIntegrator.getIntegrationFrame() == InertialIntegrator::IntegrationFrame::NED
+                                  ? InsGnssLCKFSolution::Frame::NED
+                                  : InsGnssLCKFSolution::Frame::ECEF;
+        if (_lastImuObs)
+        {
+            lckfSolution->b_biasAccel = _lastImuObs->imuPos.b_quatAccel_p() * _inertialIntegrator.p_getLastAccelerationBias();
+            lckfSolution->b_biasGyro = _lastImuObs->imuPos.b_quatGyro_p() * _inertialIntegrator.p_getLastAngularRateBias();
+        }
+        invokeCallbacks(OUTPUT_PORT_INDEX_SOLUTION, lckfSolution);
+    }
+
+    void NAV::LooselyCoupledKF::recvImuObservation(InputPin::NodeDataQueue & queue, size_t /* pinIdx */)
+    {
+        auto nodeData = queue.extract_front();
+        if (nodeData->insTime.empty())
+        {
+            LOG_ERROR("{}: Can't set new imuObs__t0 because the observation has no time tag (insTime)", nameId());
+            return;
+        }
+
+        std::shared_ptr<NAV::PosVelAtt> inertialNavSol = nullptr;
+
+        _lastImuObs = std::const_pointer_cast<ImuObs>(std::static_pointer_cast<const ImuObs>(nodeData));
+        if (_useCaliBaro && _getPstart)
+        {
+            _Pstart = _lastImuObs->getValueAt(11).value();
+            _getPstart = false;
+        }
+        if (_useCaliBaro && _lastImuObs->airPressureUncomp.has_value())
+        {
+            double calculatedAltitude = calcCalibrateHeightStAtm(_lastImuObs->airPressureUncomp.value(), _Tstart, _Pstart, _Heightstart_Msl);
+            _lastImuObs->altitudeUncomp = std::make_optional(calculatedAltitude);
+        }
+
+        if (!_preferAccelerationOverDeltaMeasurements
+            && NAV::NodeRegistry::NodeDataTypeAnyIsChildOf(inputPins.at(INPUT_PORT_INDEX_IMU).link.getConnectedPin()->dataIdentifier, { ImuObsWDelta::type() }))
+        {
+            auto obs = std::static_pointer_cast<const ImuObsWDelta>(nodeData);
+            LOG_DATA("{}: recvImuObsWDelta at time [{}]", nameId(), obs->insTime.toYMDHMS(GPST));
+
+            inertialNavSol = _inertialIntegrator.calcInertialSolutionDelta(obs->insTime, obs->dtime, obs->dvel, obs->dtheta, obs->p_acceleration, obs->p_angularRate, obs->imuPos);
+        }
+        else
+        {
+            auto obs = std::static_pointer_cast<const ImuObs>(nodeData);
+            LOG_DATA("{}: recvImuObs at time [{}]", nameId(), obs->insTime.toYMDHMS(GPST));
+
+            inertialNavSol = _inertialIntegrator.calcInertialSolution(obs->insTime, obs->p_acceleration, obs->p_angularRate, obs->imuPos);
+        }
+        if (inertialNavSol && _inertialIntegrator.getMeasurements().back().dt > 1e-8)
+        {
+            looselyCoupledPrediction(inertialNavSol, _inertialIntegrator.getMeasurements().back().dt, std::static_pointer_cast<const ImuObs>(nodeData)->imuPos);
+
+            LOG_DATA("{}:   e_position   = {}", nameId(), inertialNavSol->e_position().transpose());
+            LOG_DATA("{}:   e_velocity   = {}", nameId(), inertialNavSol->e_velocity().transpose());
+            LOG_DATA("{}:   rollPitchYaw = {}", nameId(), rad2deg(inertialNavSol->rollPitchYaw()).transpose());
+            if (const auto& q = inputPins.at(INPUT_PORT_INDEX_GNSS).queue;
+                q.empty() || q.front()->insTime != nodeData->insTime)
+            {
+                invokeCallbackWithPosVelAtt(*inertialNavSol);
+            }
+        }
+    }
+
+    void NAV::LooselyCoupledKF::recvPosVelObservation(InputPin::NodeDataQueue & queue, size_t /* pinIdx */)
+    {
+        auto obs = std::static_pointer_cast<const PosVel>(queue.extract_front());
+        LOG_DATA("{}: recvPosVelObservation at time [{}]", nameId(), obs->insTime.toYMDHMS(GPST));
+
+        if (!_initializeStateOverExternalPin && !_inertialIntegrator.hasInitialPosition())
+        {
+            inputPins[INPUT_PORT_INDEX_GNSS].priority = 0; // IMU obs (prediction) should be evaluated before the PosVel obs (update)
+
+            PosVelAtt posVelAtt;
+            posVelAtt.insTime = obs->insTime;
+            posVelAtt.setState_n(obs->lla_position(), obs->n_velocity(),
+                                 trafo::n_Quat_b(deg2rad(_initalRollPitchYaw[0]), deg2rad(_initalRollPitchYaw[1]), deg2rad(_initalRollPitchYaw[2])));
+
+            _inertialIntegrator.setInitialState(posVelAtt);
+            Eigen::Vector3d pos = posVelAtt.lla_position();
+            _Heightstart_Msl = posVelAtt.altitude() - egm96_compute_altitude_offset(pos(0), pos(1));
+            LOG_DATA("{}:   e_position   = {}", nameId(), posVelAtt.e_position().transpose());
+            LOG_DATA("{}:   e_velocity   = {}", nameId(), posVelAtt.e_velocity().transpose());
+            LOG_DATA("{}:   rollPitchYaw = {}", nameId(), rad2deg(posVelAtt.rollPitchYaw()).transpose());
+
+            invokeCallbackWithPosVelAtt(posVelAtt);
+            return;
+        }
+
+        if (_externalInitTime == obs->insTime) { return; }
+        if (!_lastImuObs)
+        {
+            PosVelAtt posVelAtt;
+            posVelAtt.insTime = obs->insTime;
+            posVelAtt.setState_n(obs->lla_position(), obs->n_velocity(), _inertialIntegrator.getLatestState()->get().n_Quat_b());
+            _inertialIntegrator.setState(posVelAtt);
+
+            invokeCallbackWithPosVelAtt(posVelAtt);
+            return;
+        }
+
+        looselyCoupledUpdate(obs);
+    }
+
+    void NAV::LooselyCoupledKF::recvPosVelAttInit(InputPin::NodeDataQueue & queue, size_t /* pinIdx */)
+    {
+        auto posVelAtt = std::static_pointer_cast<const PosVelAtt>(queue.extract_front());
+        inputPins[INPUT_PORT_INDEX_POS_VEL_ATT_INIT].queueBlocked = true;
+        inputPins[INPUT_PORT_INDEX_POS_VEL_ATT_INIT].queue.clear();
+
+        LOG_DATA("{}: recvPosVelAttInit at time [{}]", nameId(), posVelAtt->insTime.toYMDHMS());
+
         inputPins[INPUT_PORT_INDEX_GNSS].priority = 0; // IMU obs (prediction) should be evaluated before the PosVel obs (update)
-
-        PosVelAtt posVelAtt;
-        posVelAtt.insTime = obs->insTime;
-        posVelAtt.setState_n(obs->lla_position(), obs->n_velocity(),
-                             trafo::n_Quat_b(deg2rad(_initalRollPitchYaw[0]), deg2rad(_initalRollPitchYaw[1]), deg2rad(_initalRollPitchYaw[2])));
-
-        _inertialIntegrator.setInitialState(posVelAtt);
-        Eigen::Vector3d pos = posVelAtt.lla_position();
-        _Heightstart_Msl = posVelAtt.altitude() - egm96_compute_altitude_offset(pos(0), pos(1));
-        LOG_DATA("{}:   e_position   = {}", nameId(), posVelAtt.e_position().transpose());
-        LOG_DATA("{}:   e_velocity   = {}", nameId(), posVelAtt.e_velocity().transpose());
-        LOG_DATA("{}:   rollPitchYaw = {}", nameId(), rad2deg(posVelAtt.rollPitchYaw()).transpose());
-
-        invokeCallbackWithPosVelAtt(posVelAtt);
-        return;
-    }
-
-    if (_externalInitTime == obs->insTime) { return; }
-    if (!_lastImuObs)
-    {
-        PosVelAtt posVelAtt;
-        posVelAtt.insTime = obs->insTime;
-        posVelAtt.setState_n(obs->lla_position(), obs->n_velocity(), _inertialIntegrator.getLatestState()->get().n_Quat_b());
-        _inertialIntegrator.setState(posVelAtt);
-
-        invokeCallbackWithPosVelAtt(posVelAtt);
-        return;
-    }
-
-    looselyCoupledUpdate(obs);
-}
-
-void NAV::LooselyCoupledKF::recvPosVelAttInit(InputPin::NodeDataQueue& queue, size_t /* pinIdx */)
-{
-    auto posVelAtt = std::static_pointer_cast<const PosVelAtt>(queue.extract_front());
-    inputPins[INPUT_PORT_INDEX_POS_VEL_ATT_INIT].queueBlocked = true;
-    inputPins[INPUT_PORT_INDEX_POS_VEL_ATT_INIT].queue.clear();
-
-    LOG_DATA("{}: recvPosVelAttInit at time [{}]", nameId(), posVelAtt->insTime.toYMDHMS());
-
-    inputPins[INPUT_PORT_INDEX_GNSS].priority = 0; // IMU obs (prediction) should be evaluated before the PosVel obs (update)
-    _externalInitTime = posVelAtt->insTime;
-
-    _inertialIntegrator.setInitialState(*posVelAtt);
-    Eigen::Vector3d pos = posVelAtt->lla_position();
-    _Heightstart_Msl = posVelAtt->altitude() - egm96_compute_altitude_offset(pos(0), pos(1));
-    LOG_DATA("{}:   e_position   = {}", nameId(), posVelAtt->e_position().transpose());
-    LOG_DATA("{}:   e_velocity   = {}", nameId(), posVelAtt->e_velocity().transpose());
-    LOG_DATA("{}:   rollPitchYaw = {}", nameId(), rad2deg(posVelAtt->rollPitchYaw()).transpose());
-
-    invokeCallbackWithPosVelAtt(*posVelAtt);
-}
-
-// ###########################################################################################################
-//                                               Kalman Filter
-// ###########################################################################################################
-
-void NAV::LooselyCoupledKF::looselyCoupledPrediction(const std::shared_ptr<const PosVelAtt>& inertialNavSol, double tau_i, const ImuPos& imuPos)
-{
-    LOG_DATA("{}: Predicting to [{}]", nameId(), inertialNavSol->insTime.toYMDHMS(GPST));
-
-    // ------------------------------------------- GUI Parameters ----------------------------------------------
-
-    // 𝜎_ra Standard deviation of the noise on the accelerometer specific-force state [m / (s^2 · √(s))]
-    Eigen::Vector3d sigma_ra = Eigen::Vector3d::Zero();
-    switch (_stdevAccelNoiseUnits)
-    {
-    case StdevAccelNoiseUnits::mg_sqrtHz: // [mg / √(Hz)]
-        sigma_ra = _stdev_ra * 1e-3;      // [g / √(Hz)]
-        sigma_ra *= InsConst<>::G_NORM;   // [m / (s^2 · √(Hz))] = [m / (s · √(s))]
-        // sigma_ra /= 1.;                // [m / (s^2 · √(s))]
-        break;
-    case StdevAccelNoiseUnits::m_s2_sqrtHz: // [m / (s^2 · √(Hz))] = [m / (s · √(s))]
-        sigma_ra = _stdev_ra;
-        // sigma_ra /= 1.;                  // [m / (s^2 · √(s))]
-        break;
-    }
-    LOG_DATA("{}:     sigma_ra = {} [m / (s^2 · √(s))]", nameId(), sigma_ra.transpose());
-
-    // 𝜎_rg Standard deviation of the noise on the gyro angular-rate state [rad / (s · √(s))]
-    Eigen::Vector3d sigma_rg = Eigen::Vector3d::Zero();
-    switch (_stdevGyroNoiseUnits)
-    {
-    case StdevGyroNoiseUnits::deg_hr_sqrtHz: // [deg / hr / √(Hz)] (see Woodman (2007) Chp. 3.2.2 - eq. 7 with seconds instead of hours)
-        sigma_rg = deg2rad(_stdev_rg);       // [rad / hr / √(Hz)]
-        sigma_rg /= 60.;                     // [rad / √(hr)]
-        sigma_rg /= 60.;                     // [rad / √(s)]
-        // sigma_rg /= 1.;                    // [rad / (s · √(s))]
-        break;
-    case StdevGyroNoiseUnits::rad_s_sqrtHz: // [rad / (s · √(Hz))] = [rad / √(s)]
-        sigma_rg = _stdev_rg;
-        // sigma_rg /= 1.;                  // [rad / (s · √(s))]
-        break;
-    }
-    LOG_DATA("{}:     sigma_rg = {} [rad / (s · √(s))]", nameId(), sigma_rg.transpose());
-
-    // 𝜎_bad Standard deviation of the accelerometer dynamic bias [m / s^2]
-    Eigen::Vector3d sigma_bad = Eigen::Vector3d::Zero();
-    switch (_stdevAccelBiasUnits)
-    {
-    case StdevAccelBiasUnits::microg:    // [µg]
-        sigma_bad = _stdev_bad * 1e-6;   // [g]
-        sigma_bad *= InsConst<>::G_NORM; // [m / s^2]
-        break;
-    case StdevAccelBiasUnits::m_s2: // [m / s^2]
-        sigma_bad = _stdev_bad;
-        break;
-    }
-    LOG_DATA("{}:     sigma_bad = {} [m / s^2]", nameId(), sigma_bad.transpose());
-
-    // 𝜎_bgd Standard deviation of the gyro dynamic bias [rad / s]
-    Eigen::Vector3d sigma_bgd = Eigen::Vector3d::Zero();
-    switch (_stdevGyroBiasUnits)
-    {
-    case StdevGyroBiasUnits::deg_h:      // [° / h]
-        sigma_bgd = _stdev_bgd / 3600.0; // [° / s]
-        sigma_bgd = deg2rad(sigma_bgd);  // [rad / s]
-        break;
-    case StdevGyroBiasUnits::rad_s: // [rad / s]
-        sigma_bgd = _stdev_bgd;
-        break;
-    }
-    LOG_DATA("{}:     sigma_bgd = {} [rad / s]", nameId(), sigma_bgd.transpose());
-
-    // ---------------------------------------------- Prediction -------------------------------------------------
-
-    // Latitude 𝜙, longitude λ and altitude (height above ground) in [rad, rad, m] at the time tₖ₋₁
-    const Eigen::Vector3d& lla_position = inertialNavSol->lla_position();
-    LOG_DATA("{}:     lla_position = {} [rad, rad, m]", nameId(), lla_position.transpose());
-    // Prime vertical radius of curvature (East/West) [m]
-    double R_E = calcEarthRadius_E(lla_position(0));
-    LOG_DATA("{}:     R_E = {} [m]", nameId(), R_E);
-    // Geocentric Radius in [m]
-    double r_eS_e = calcGeocentricRadius(lla_position(0), R_E);
-    LOG_DATA("{}:     r_eS_e = {} [m]", nameId(), r_eS_e);
-
-    auto p_acceleration = _inertialIntegrator.p_calcCurrentAcceleration();
-    // Acceleration in [m/s^2], in body coordinates
-    Eigen::Vector3d b_acceleration = p_acceleration
-                                         ? imuPos.b_quatAccel_p() * p_acceleration.value()
-                                         : Eigen::Vector3d::Zero();
-    LOG_DATA("{}:     b_acceleration = {} [m/s^2]", nameId(), b_acceleration.transpose());
-
-    if (_inertialIntegrator.getIntegrationFrame() == InertialIntegrator::IntegrationFrame::NED)
-    {
-        // n_velocity (tₖ₋₁) Velocity in [m/s], in navigation coordinates, at the time tₖ₋₁
-        const Eigen::Vector3d& n_velocity = inertialNavSol->n_velocity();
-        LOG_DATA("{}:     n_velocity = {} [m / s]", nameId(), n_velocity.transpose());
-        // q (tₖ₋₁) Quaternion, from body to navigation coordinates, at the time tₖ₋₁
-        const Eigen::Quaterniond& n_Quat_b = inertialNavSol->n_Quat_b();
-        LOG_DATA("{}:     n_Quat_b --> Roll, Pitch, Yaw = {} [deg]", nameId(), deg2rad(trafo::quat2eulerZYX(n_Quat_b).transpose()));
-
-        // Meridian radius of curvature in [m]
-        double R_N = calcEarthRadius_N(lla_position(0));
-        LOG_DATA("{}:     R_N = {} [m]", nameId(), R_N);
-
-        // Conversion matrix between cartesian and curvilinear perturbations to the position
-        Eigen::Matrix3d T_rn_p = conversionMatrixCartesianCurvilinear(lla_position, R_N, R_E);
-        LOG_DATA("{}:     T_rn_p =\n{}", nameId(), T_rn_p);
-
-        // Gravitation at surface level in [m/s^2]
-        double g_0 = n_calcGravitation_EGM96(lla_position).norm();
-
-        // omega_in^n = omega_ie^n + omega_en^n
-        Eigen::Vector3d n_omega_in = inertialNavSol->n_Quat_e() * InsConst<>::e_omega_ie
-                                     + n_calcTransportRate(lla_position, n_velocity, R_N, R_E);
-        LOG_DATA("{}:     n_omega_in = {} [rad/s]", nameId(), n_omega_in.transpose());
-
-        // System Matrix
-        _kalmanFilter.F = n_systemMatrix_F(n_Quat_b, b_acceleration, n_omega_in, n_velocity, lla_position, R_N, R_E, g_0, r_eS_e, _tau_bad, _tau_bgd);
-        LOG_DATA("{}:     F =\n{}", nameId(), _kalmanFilter.F);
-
-        if (_qCalculationAlgorithm == QCalculationAlgorithm::Taylor1)
-        {
-            // 2. Calculate the system noise covariance matrix Q_{k-1}
-            _kalmanFilter.Q = n_systemNoiseCovarianceMatrix_Q(sigma_ra.array().square(), sigma_rg.array().square(),
-                                                              sigma_bad.array().square(), sigma_bgd.array().square(),
-                                                              _tau_bad, _tau_bgd,
-                                                              _kalmanFilter.F.block<3>(Vel, Att), T_rn_p,
-                                                              n_Quat_b.toRotationMatrix(), tau_i);
-        }
-    }
-    else // if (_inertialIntegrator.getIntegrationFrame() == InertialIntegrator::IntegrationFrame::ECEF)
-    {
-        // e_position (tₖ₋₁) Position in [m/s], in ECEF coordinates, at the time tₖ₋₁
-        const Eigen::Vector3d& e_position = inertialNavSol->e_position();
-        LOG_DATA("{}:     e_position = {} [m]", nameId(), e_position.transpose());
-        // q (tₖ₋₁) Quaternion, from body to Earth coordinates, at the time tₖ₋₁
-        const Eigen::Quaterniond& e_Quat_b = inertialNavSol->e_Quat_b();
-        LOG_DATA("{}:     e_Quat_b = {}", nameId(), e_Quat_b);
-
-        // Gravitation in [m/s^2] in ECEF coordinates
-        Eigen::Vector3d e_gravitation = trafo::e_Quat_n(lla_position(0), lla_position(1)) * n_calcGravitation_EGM96(lla_position);
-
-        // System Matrix
-        _kalmanFilter.F = e_systemMatrix_F(e_Quat_b, b_acceleration, e_position, e_gravitation, r_eS_e, InsConst<>::e_omega_ie, _tau_bad, _tau_bgd);
-        LOG_DATA("{}:     F =\n{}", nameId(), _kalmanFilter.F);
-
-        if (_qCalculationAlgorithm == QCalculationAlgorithm::Taylor1)
-        {
-            // 2. Calculate the system noise covariance matrix Q_{k-1}
-            _kalmanFilter.Q = e_systemNoiseCovarianceMatrix_Q(sigma_ra.array().square(), sigma_rg.array().square(),
-                                                              sigma_bad.array().square(), sigma_bgd.array().square(),
-                                                              _tau_bad, _tau_bgd,
-                                                              _kalmanFilter.F.block<3>(Vel, Att),
-                                                              e_Quat_b.toRotationMatrix(), tau_i);
-        }
-    }
-
-    if (_qCalculationAlgorithm == QCalculationAlgorithm::VanLoan)
-    {
-        // Noise Input Matrix
-        _kalmanFilter.G = noiseInputMatrix_G(_inertialIntegrator.getIntegrationFrame() == InertialIntegrator::IntegrationFrame::NED
-                                                 ? inertialNavSol->n_Quat_b()
-                                                 : inertialNavSol->e_Quat_b());
-        LOG_DATA("{}:     G =\n{}", nameId(), _kalmanFilter.G);
-
-        _kalmanFilter.W(all, all) = noiseScaleMatrix_W(sigma_ra, sigma_rg,
-                                                       sigma_bad, sigma_bgd,
-                                                       _tau_bad, _tau_bgd);
-        LOG_DATA("{}:     W =\n{}", nameId(), _kalmanFilter.W(all, all));
-
-        LOG_DATA("{}:     G*W*G^T =\n{}", nameId(), _kalmanFilter.G(all, all) * _kalmanFilter.W(all, all) * _kalmanFilter.G(all, all).transpose());
-
-        // 1. Calculate the transition matrix 𝚽_{k-1}
-        // 2. Calculate the system noise covariance matrix Q_{k-1}
-        _kalmanFilter.calcPhiAndQWithVanLoanMethod(tau_i);
-    }
-
-    // If Q was calculated over Van Loan, then the Phi matrix was automatically calculated with the exponential matrix
-    if (_phiCalculationAlgorithm != PhiCalculationAlgorithm::Exponential || _qCalculationAlgorithm != QCalculationAlgorithm::VanLoan)
-    {
-        auto calcPhi = [&]() {
-            if (_phiCalculationAlgorithm == PhiCalculationAlgorithm::Exponential)
-            {
-                // 1. Calculate the transition matrix 𝚽_{k-1}
-                _kalmanFilter.calcTransitionMatrix_Phi_exp(tau_i);
-            }
-            else if (_phiCalculationAlgorithm == PhiCalculationAlgorithm::Taylor)
-            {
-                // 1. Calculate the transition matrix 𝚽_{k-1}
-                _kalmanFilter.calcTransitionMatrix_Phi_Taylor(tau_i, static_cast<size_t>(_phiCalculationTaylorOrder));
-            }
-            else
-            {
-                LOG_CRITICAL("{}: Calculation algorithm '{}' for the system matrix Phi is not supported.", nameId(), fmt::underlying(_phiCalculationAlgorithm));
-            }
-        };
-        calcPhi();
-    }
-    LOG_DATA("{}:     KF.Phi =\n{}", nameId(), _kalmanFilter.Phi);
-    LOG_DATA("{}:     KF.Q =\n{}", nameId(), _kalmanFilter.Q);
-
-    LOG_DATA("{}:     Q - Q^T =\n{}", nameId(), _kalmanFilter.Q(all, all) - _kalmanFilter.Q(all, all).transpose());
-    LOG_DATA("{}:     KF.P (before prediction) =\n{}", nameId(), _kalmanFilter.P);
-
-    // 3. Propagate the state vector estimate from x(+) and x(-)
-    // 4. Propagate the error covariance matrix from P(+) and P(-)
-    _kalmanFilter.predict();
-
-    LOG_DATA("{}:     KF.x = {}", nameId(), _kalmanFilter.x.transposed());
-    LOG_DATA("{}:     KF.P (after prediction) =\n{}", nameId(), _kalmanFilter.P);
-
-    // Averaging of P to avoid numerical problems with symmetry (did not work)
-    // _kalmanFilter.P = ((_kalmanFilter.P + _kalmanFilter.P.transpose()) / 2.0);
-
-    // LOG_DEBUG("{}: F\n{}\n", nameId(), F);
-    // LOG_DEBUG("{}: Phi\n{}\n", nameId(), _kalmanFilter.Phi);
-
-    // LOG_DEBUG("{}: Q\n{}\n", nameId(), _kalmanFilter.Q);
-    // LOG_DEBUG("{}: Q - Q^T\n{}\n", nameId(), _kalmanFilter.Q - _kalmanFilter.Q.transpose());
-
-    // LOG_DEBUG("{}: x\n{}\n", nameId(), _kalmanFilter.x);
-
-    // LOG_DEBUG("{}: P\n{}\n", nameId(), _kalmanFilter.P);
-    // LOG_DEBUG("{}: P - P^T\n{}\n", nameId(), _kalmanFilter.P - _kalmanFilter.P.transpose());
-
-    if (_checkKalmanMatricesRanks)
-    {
-        Eigen::FullPivLU<Eigen::MatrixXd> lu(_kalmanFilter.P(all, all));
-        auto rank = lu.rank();
-        if (rank != _kalmanFilter.P(all, all).rows())
-        {
-            LOG_WARN("{}: [{}] P.rank = {}", nameId(), inertialNavSol->insTime.toYMDHMS(GPST), rank);
-        }
-    }
-}
-
-void NAV::LooselyCoupledKF::looselyCoupledUpdate(const std::shared_ptr<const PosVel>& posVelObs)
-{
-    INS_ASSERT_USER_ERROR(_inertialIntegrator.getLatestState().has_value(), "The update should not even trigger without an initial state.");
-    decltype(auto) latestInertialNavSol = _inertialIntegrator.getLatestState().value().get();
-
-    LOG_DATA("{}: Updating to [{}] (lastInertial at [{}])", nameId(), posVelObs->insTime.toYMDHMS(GPST), latestInertialNavSol.insTime.toYMDHMS(GPST));
-
-    // -------------------------------------------- GUI Parameters -----------------------------------------------
-
-    // Latitude 𝜙, longitude λ and altitude (height above ground) in [rad, rad, m] at the time tₖ₋₁
-    const Eigen::Vector3d& lla_position = latestInertialNavSol.lla_position();
-    LOG_DATA("{}:     lla_position = {} [rad, rad, m]", nameId(), lla_position.transpose());
-
-    // GNSS measurement uncertainty for the position (Variance σ²) in [m^2]
-    Eigen::Vector3d gnssSigmaSquaredPosition = Eigen::Vector3d::Zero();
-    // GNSS measurement uncertainty for the position (Variance σ²) in [rad^2, rad^2, m^2]
-    Eigen::Vector3d gnssSigmaSquaredLatLonAlt = Eigen::Vector3d::Zero();
-    if (_gnssMeasurementUncertaintyPositionOverride || !posVelObs->e_positionStdev())
-    {
-        switch (_gnssMeasurementUncertaintyPositionUnit)
-        {
-        case GnssMeasurementUncertaintyPositionUnit::meter:
-            gnssSigmaSquaredPosition = _gnssMeasurementUncertaintyPosition.array().pow(2);
-            gnssSigmaSquaredLatLonAlt = (trafo::ecef2lla_WGS84(trafo::ned2ecef(_gnssMeasurementUncertaintyPosition, lla_position)) - lla_position).array().pow(2);
+        _externalInitTime = posVelAtt->insTime;
+
+        _inertialIntegrator.setInitialState(*posVelAtt);
+        Eigen::Vector3d pos = posVelAtt->lla_position();
+        _Heightstart_Msl = posVelAtt->altitude() - egm96_compute_altitude_offset(pos(0), pos(1));
+        LOG_DATA("{}:   e_position   = {}", nameId(), posVelAtt->e_position().transpose());
+        LOG_DATA("{}:   e_velocity   = {}", nameId(), posVelAtt->e_velocity().transpose());
+        LOG_DATA("{}:   rollPitchYaw = {}", nameId(), rad2deg(posVelAtt->rollPitchYaw()).transpose());
+
+        invokeCallbackWithPosVelAtt(*posVelAtt);
+    }
+
+    // ###########################################################################################################
+    //                                               Kalman Filter
+    // ###########################################################################################################
+
+    void NAV::LooselyCoupledKF::looselyCoupledPrediction(const std::shared_ptr<const PosVelAtt>& inertialNavSol, double tau_i, const ImuPos& imuPos)
+    {
+        LOG_DATA("{}: Predicting to [{}]", nameId(), inertialNavSol->insTime.toYMDHMS(GPST));
+
+        // ------------------------------------------- GUI Parameters ----------------------------------------------
+
+        // 𝜎_ra Standard deviation of the noise on the accelerometer specific-force state [m / (s^2 · √(s))]
+        Eigen::Vector3d sigma_ra = Eigen::Vector3d::Zero();
+        switch (_stdevAccelNoiseUnits)
+        {
+        case StdevAccelNoiseUnits::mg_sqrtHz: // [mg / √(Hz)]
+            sigma_ra = _stdev_ra * 1e-3;      // [g / √(Hz)]
+            sigma_ra *= InsConst<>::G_NORM;   // [m / (s^2 · √(Hz))] = [m / (s · √(s))]
+            // sigma_ra /= 1.;                // [m / (s^2 · √(s))]
             break;
-        case GnssMeasurementUncertaintyPositionUnit::meter2:
-            gnssSigmaSquaredPosition = _gnssMeasurementUncertaintyPosition;
-            gnssSigmaSquaredLatLonAlt = (trafo::ecef2lla_WGS84(trafo::ned2ecef(_gnssMeasurementUncertaintyPosition.cwiseSqrt(), lla_position)) - lla_position).array().pow(2);
+        case StdevAccelNoiseUnits::m_s2_sqrtHz: // [m / (s^2 · √(Hz))] = [m / (s · √(s))]
+            sigma_ra = _stdev_ra;
+            // sigma_ra /= 1.;                  // [m / (s^2 · √(s))]
             break;
-        case GnssMeasurementUncertaintyPositionUnit::rad_rad_m:
-            gnssSigmaSquaredPosition = (trafo::lla2ecef_WGS84(lla_position + _gnssMeasurementUncertaintyPosition) - latestInertialNavSol.e_position()).array().pow(2);
-            gnssSigmaSquaredLatLonAlt = _gnssMeasurementUncertaintyPosition.array().pow(2);
+        }
+        LOG_DATA("{}:     sigma_ra = {} [m / (s^2 · √(s))]", nameId(), sigma_ra.transpose());
+
+        // 𝜎_rg Standard deviation of the noise on the gyro angular-rate state [rad / (s · √(s))]
+        Eigen::Vector3d sigma_rg = Eigen::Vector3d::Zero();
+        switch (_stdevGyroNoiseUnits)
+        {
+        case StdevGyroNoiseUnits::deg_hr_sqrtHz: // [deg / hr / √(Hz)] (see Woodman (2007) Chp. 3.2.2 - eq. 7 with seconds instead of hours)
+            sigma_rg = deg2rad(_stdev_rg);       // [rad / hr / √(Hz)]
+            sigma_rg /= 60.;                     // [rad / √(hr)]
+            sigma_rg /= 60.;                     // [rad / √(s)]
+            // sigma_rg /= 1.;                    // [rad / (s · √(s))]
             break;
-        case GnssMeasurementUncertaintyPositionUnit::rad2_rad2_m2:
-            gnssSigmaSquaredPosition = (trafo::lla2ecef_WGS84(lla_position + _gnssMeasurementUncertaintyPosition.cwiseSqrt()) - latestInertialNavSol.e_position()).array().pow(2);
-            gnssSigmaSquaredLatLonAlt = _gnssMeasurementUncertaintyPosition;
+        case StdevGyroNoiseUnits::rad_s_sqrtHz: // [rad / (s · √(Hz))] = [rad / √(s)]
+            sigma_rg = _stdev_rg;
+            // sigma_rg /= 1.;                  // [rad / (s · √(s))]
             break;
         }
-    }
-    else
-    {
-        gnssSigmaSquaredPosition = posVelObs->e_positionStdev()->get().array().pow(2);
-        gnssSigmaSquaredLatLonAlt = (trafo::ecef2lla_WGS84(trafo::ned2ecef(gnssSigmaSquaredPosition, lla_position)) - lla_position).array().pow(2);
-    }
-    LOG_DATA("{}:     gnssSigmaSquaredPosition = {} [m^2]", nameId(), gnssSigmaSquaredPosition.transpose());
-    LOG_DATA("{}:     gnssSigmaSquaredLatLonAlt = {} [rad^2, rad^2, m^2]", nameId(), gnssSigmaSquaredLatLonAlt.transpose());
-
-    // GNSS measurement uncertainty for the velocity (Variance σ²) in [m^2/s^2]
-    Eigen::Vector3d gnssSigmaSquaredVelocity = Eigen::Vector3d::Zero();
-    if (_gnssMeasurementUncertaintyVelocityOverride || !posVelObs->e_velocityStdev())
-    {
-        switch (_gnssMeasurementUncertaintyVelocityUnit)
-        {
-        case GnssMeasurementUncertaintyVelocityUnit::m_s:
-            gnssSigmaSquaredVelocity = _gnssMeasurementUncertaintyVelocity.array().pow(2);
+        LOG_DATA("{}:     sigma_rg = {} [rad / (s · √(s))]", nameId(), sigma_rg.transpose());
+
+        // 𝜎_bad Standard deviation of the accelerometer dynamic bias [m / s^2]
+        Eigen::Vector3d sigma_bad = Eigen::Vector3d::Zero();
+        switch (_stdevAccelBiasUnits)
+        {
+        case StdevAccelBiasUnits::microg:    // [µg]
+            sigma_bad = _stdev_bad * 1e-6;   // [g]
+            sigma_bad *= InsConst<>::G_NORM; // [m / s^2]
             break;
-        case GnssMeasurementUncertaintyVelocityUnit::m2_s2:
-            gnssSigmaSquaredVelocity = _gnssMeasurementUncertaintyVelocity;
+        case StdevAccelBiasUnits::m_s2: // [m / s^2]
+            sigma_bad = _stdev_bad;
             break;
         }
-    }
-    else
-    {
-        gnssSigmaSquaredVelocity = posVelObs->e_velocityStdev()->get().array().pow(2);
-    }
-    LOG_DATA("{}:     gnssSigmaSquaredVelocity = {} [m^2/S^2]", nameId(), gnssSigmaSquaredVelocity.transpose());
-
-    // ---------------------------------------------- Correction -------------------------------------------------
-    _kalmanFilter.setMeasurements(Meas);
-    auto p_omega_ip = _inertialIntegrator.p_calcCurrentAngularRate();
-    // Angular rate measured in units of [rad/s], and given in the body frame
-    Eigen::Vector3d b_omega_ip = p_omega_ip
-                                     ? _lastImuObs->imuPos.b_quatGyro_p() * p_omega_ip.value()
-                                     : Eigen::Vector3d::Zero();
-    LOG_DATA("{}:     b_omega_ip = {} [rad/s]", nameId(), b_omega_ip.transpose());
-
-    if (_inertialIntegrator.getIntegrationFrame() == InertialIntegrator::IntegrationFrame::NED)
-    {
+        LOG_DATA("{}:     sigma_bad = {} [m / s^2]", nameId(), sigma_bad.transpose());
+
+        // 𝜎_bgd Standard deviation of the gyro dynamic bias [rad / s]
+        Eigen::Vector3d sigma_bgd = Eigen::Vector3d::Zero();
+        switch (_stdevGyroBiasUnits)
+        {
+        case StdevGyroBiasUnits::deg_h:      // [° / h]
+            sigma_bgd = _stdev_bgd / 3600.0; // [° / s]
+            sigma_bgd = deg2rad(sigma_bgd);  // [rad / s]
+            break;
+        case StdevGyroBiasUnits::rad_s: // [rad / s]
+            sigma_bgd = _stdev_bgd;
+            break;
+        }
+        LOG_DATA("{}:     sigma_bgd = {} [rad / s]", nameId(), sigma_bgd.transpose());
+
+        // ---------------------------------------------- Prediction -------------------------------------------------
+
+        // Latitude 𝜙, longitude λ and altitude (height above ground) in [rad, rad, m] at the time tₖ₋₁
+        const Eigen::Vector3d& lla_position = inertialNavSol->lla_position();
+        LOG_DATA("{}:     lla_position = {} [rad, rad, m]", nameId(), lla_position.transpose());
         // Prime vertical radius of curvature (East/West) [m]
         double R_E = calcEarthRadius_E(lla_position(0));
         LOG_DATA("{}:     R_E = {} [m]", nameId(), R_E);
-        // Meridian radius of curvature in [m]
-        double R_N = calcEarthRadius_N(lla_position(0));
-        LOG_DATA("{}:     R_N = {} [m]", nameId(), R_N);
-
-        // Direction Cosine Matrix from body to navigation coordinates, at the time tₖ₋₁
-        Eigen::Matrix3d n_Dcm_b = latestInertialNavSol.n_Quat_b().toRotationMatrix();
-        LOG_DATA("{}:     n_Dcm_b =\n{}", nameId(), n_Dcm_b);
-
-        // Conversion matrix between cartesian and curvilinear perturbations to the position
-        Eigen::Matrix3d T_rn_p = conversionMatrixCartesianCurvilinear(lla_position, R_N, R_E);
-        LOG_DATA("{}:     T_rn_p =\n{}", nameId(), T_rn_p);
-
-        // Skew-symmetric matrix of the Earth-rotation vector in local navigation frame axes
-        Eigen::Matrix3d n_Omega_ie = math::skewSymmetricMatrix(latestInertialNavSol.n_Quat_e() * InsConst<>::e_omega_ie);
-        LOG_DATA("{}:     n_Omega_ie =\n{}", nameId(), n_Omega_ie);
-
-        // 5. Calculate the measurement matrix H_k
-        _kalmanFilter.H = n_measurementMatrix_H(T_rn_p, n_Dcm_b, b_omega_ip, _b_leverArm_InsGnss, n_Omega_ie);
-
-        // 6. Calculate the measurement noise covariance matrix R_k
-        _kalmanFilter.R = n_measurementNoiseCovariance_R(gnssSigmaSquaredLatLonAlt, gnssSigmaSquaredVelocity);
-
-        // 8. Formulate the measurement z_k
-        _kalmanFilter.z = n_measurementInnovation_dz(posVelObs->lla_position(), latestInertialNavSol.lla_position(),
-                                                     posVelObs->n_velocity(), latestInertialNavSol.n_velocity(),
-                                                     T_rn_p, latestInertialNavSol.n_Quat_b(), _b_leverArm_InsGnss, b_omega_ip, n_Omega_ie);
-    }
-    else // if (_inertialIntegrator.getIntegrationFrame() == InertialIntegrator::IntegrationFrame::ECEF)
-    {
-        // Direction Cosine Matrix from body to navigation coordinates, at the time tₖ₋₁
-        Eigen::Matrix3d e_Dcm_b = latestInertialNavSol.e_Quat_b().toRotationMatrix();
-        LOG_DATA("{}:     e_Dcm_b =\n{}", nameId(), e_Dcm_b);
-
-        // Skew-symmetric matrix of the Earth-rotation vector in local navigation frame axes
-        Eigen::Matrix3d e_Omega_ie = math::skewSymmetricMatrix(InsConst<>::e_omega_ie);
-        LOG_DATA("{}:     e_Omega_ie =\n{}", nameId(), e_Omega_ie);
-
-        // 5. Calculate the measurement matrix H_k
-        _kalmanFilter.H = e_measurementMatrix_H(e_Dcm_b, b_omega_ip, _b_leverArm_InsGnss, e_Omega_ie);
-
-        // 6. Calculate the measurement noise covariance matrix R_k
-        _kalmanFilter.R = e_measurementNoiseCovariance_R(gnssSigmaSquaredPosition, gnssSigmaSquaredVelocity);
-
-        // 8. Formulate the measurement z_k
-        _kalmanFilter.z = e_measurementInnovation_dz(posVelObs->e_position(), latestInertialNavSol.e_position(),
-                                                     posVelObs->e_velocity(), latestInertialNavSol.e_velocity(),
-                                                     latestInertialNavSol.e_Quat_b(), _b_leverArm_InsGnss, b_omega_ip, e_Omega_ie);
-    }
-
-    LOG_DATA("{}:     KF.H =\n{}", nameId(), _kalmanFilter.H);
-    LOG_DATA("{}:     KF.R =\n{}", nameId(), _kalmanFilter.R);
-    LOG_DATA("{}:     KF.z =\n{}", nameId(), _kalmanFilter.z);
-
-    if (_checkKalmanMatricesRanks)
-    {
-        Eigen::FullPivLU<Eigen::MatrixXd> lu(_kalmanFilter.H(all, all) * _kalmanFilter.P(all, all) * _kalmanFilter.H(all, all).transpose() + _kalmanFilter.R(all, all));
-        auto rank = lu.rank();
-        if (rank != _kalmanFilter.H(all, all).rows())
-        {
-            LOG_WARN("{}: [{}] (HPH^T + R).rank = {}", nameId(), posVelObs->insTime.toYMDHMS(GPST), rank);
-        }
-    }
-
-    // 7. Calculate the Kalman gain matrix K_k
-    // 9. Update the state vector estimate from x(-) to x(+)
-    // 10. Update the error covariance matrix from P(-) to P(+
-    _kalmanFilter.correctWithMeasurementInnovation();
-
-    LOG_DATA("{}:     KF.K =\n{}", nameId(), _kalmanFilter.K);
-    LOG_DATA("{}:     KF.x =\n{}", nameId(), _kalmanFilter.x);
-    LOG_DATA("{}:     KF.P =\n{}", nameId(), _kalmanFilter.P);
-
-    // Averaging of P to avoid numerical problems with symmetry (did not work)
-    // _kalmanFilter.P = ((_kalmanFilter.P + _kalmanFilter.P.transpose()) / 2.0);
-
-    if (_checkKalmanMatricesRanks)
-    {
-        Eigen::FullPivLU<Eigen::MatrixXd> lu(_kalmanFilter.H(all, all) * _kalmanFilter.P(all, all) * _kalmanFilter.H(all, all).transpose() + _kalmanFilter.R(all, all));
-        auto rank = lu.rank();
-        if (rank != _kalmanFilter.H(all, all).rows())
-        {
-            LOG_WARN("{}: [{}] (HPH^T + R).rank = {}", nameId(), posVelObs->insTime.toYMDHMS(GPST), rank);
-        }
-
-        Eigen::FullPivLU<Eigen::MatrixXd> luP(_kalmanFilter.P(all, all));
-        rank = luP.rank();
-        if (rank != _kalmanFilter.P(all, all).rows())
-        {
-            LOG_WARN("{}: [{}] P.rank = {}", nameId(), posVelObs->insTime.toYMDHMS(GPST), rank);
-        }
-    }
-
-    // LOG_DEBUG("{}: H\n{}\n", nameId(), _kalmanFilter.H);
-    // LOG_DEBUG("{}: R\n{}\n", nameId(), _kalmanFilter.R);
-    // LOG_DEBUG("{}: z =\n{}", nameId(), _kalmanFilter.z.transposed());
-
-    // LOG_DEBUG("{}: K\n{}\n", nameId(), _kalmanFilter.K);
-    // LOG_DEBUG("{}: x =\n{}", nameId(), _kalmanFilter.x.transposed());
-    // LOG_DEBUG("{}: P\n{}\n", nameId(), _kalmanFilter.P);
-
-    // LOG_DEBUG("{}: K * z =\n{}", nameId(), (_kalmanFilter.K(all, all) * _kalmanFilter.z(all)).transpose());
-
-    // LOG_DEBUG("{}: P - P^T\n{}\n", nameId(), _kalmanFilter.P(all, all) - _kalmanFilter.P(all, all).transpose());
-
-    // Push out the new data
-    auto lckfSolution = std::make_shared<InsGnssLCKFSolution>();
-    lckfSolution->insTime = posVelObs->insTime;
-    lckfSolution->positionError = _kalmanFilter.x.segment<3>(Pos);
-    lckfSolution->velocityError = _kalmanFilter.x.segment<3>(Vel);
-    lckfSolution->attitudeError = _kalmanFilter.x.segment<3>(Att) * (1. / SCALE_FACTOR_ATTITUDE);
-
-    _inertialIntegrator.applySensorBiasesIncrements(_lastImuObs->imuPos.p_quatAccel_b() * -_kalmanFilter.x.segment<3>(AccBias) * (1. / SCALE_FACTOR_ACCELERATION),
-                                                    _lastImuObs->imuPos.p_quatGyro_b() * -_kalmanFilter.x.segment<3>(GyrBias) * (1. / SCALE_FACTOR_ANGULAR_RATE));
-    lckfSolution->b_biasAccel = _inertialIntegrator.p_getLastAccelerationBias();
-    lckfSolution->b_biasGyro = _inertialIntegrator.p_getLastAngularRateBias();
-
-    if (_inertialIntegrator.getIntegrationFrame() == InertialIntegrator::IntegrationFrame::NED)
-    {
-        lckfSolution->positionError = lckfSolution->positionError.array() * Eigen::Array3d(1. / SCALE_FACTOR_LAT_LON, 1. / SCALE_FACTOR_LAT_LON, 1);
-        lckfSolution->frame = InsGnssLCKFSolution::Frame::NED;
-        _inertialIntegrator.applyStateErrors_n(lckfSolution->positionError, lckfSolution->velocityError, lckfSolution->attitudeError);
-        decltype(auto) state = _inertialIntegrator.getLatestState().value().get();
-        lckfSolution->setState_n(state.lla_position(), state.n_velocity(), state.n_Quat_b()); // TODO: setStateAndCovariance_e
-    }
-    else // if (_inertialIntegrator.getIntegrationFrame() == InertialIntegrator::IntegrationFrame::ECEF)
-    {
-        lckfSolution->frame = InsGnssLCKFSolution::Frame::ECEF;
-        _inertialIntegrator.applyStateErrors_e(lckfSolution->positionError, lckfSolution->velocityError, lckfSolution->attitudeError);
-        decltype(auto) state = _inertialIntegrator.getLatestState().value().get();
-        lckfSolution->setState_e(state.e_position(), state.e_velocity(), state.e_Quat_b()); // TODO: setStateAndCovariance_n
-    }
-
-    // Closed loop
-    _kalmanFilter.x(all).setZero();
-
-    invokeCallbacks(OUTPUT_PORT_INDEX_SOLUTION, lckfSolution);
-}
-
-void NAV::LooselyCoupledKF::looselyCoupledBaroUpdate()
-{
-    const auto& latestInertialNavSol = _inertialIntegrator.getLatestState().value().get();
-    double baroSigmaSquared = 0;
-    const Eigen::Vector3d& lla_position = latestInertialNavSol.lla_position();
-    const Eigen::Vector3d& e_position = latestInertialNavSol.e_position();
-    switch (_baroMeasurementUncertaintyUnit)
-    {
-    case BaroMeasurementUncertaintyUnit::m:
-        baroSigmaSquared = std::pow(_baroMeasurementUncertainty, 2);
-        break;
-    case BaroMeasurementUncertaintyUnit::m2:
-        baroSigmaSquared = _baroMeasurementUncertainty;
-        break;
-    }
-
-    if (_inertialIntegrator.getIntegrationFrame() == InertialIntegrator::IntegrationFrame::NED)
-    {
-        _kalmanFilter.setMeasurements(MeasBaro);
-        _kalmanFilter.H = n_baroMeasurementMatrix_H();
-        _kalmanFilter.R = baroMeasurementNoiseCovariance_R(baroSigmaSquared);
-        _kalmanFilter.z = n_baroMeasurementInnovation_dz(_lastImuObs->getValueAt(12).value(), lla_position);
-    }
-    else // InertialIntegrator::IntegrationFrame::ECEF #TODO
-    {
-        _kalmanFilter.setMeasurements(MeasBaro);
-        _kalmanFilter.H = e_baroMeasurementMatrix_H(lla_position);
-        _kalmanFilter.R = baroMeasurementNoiseCovariance_R(baroSigmaSquared);
-        _kalmanFilter.z = e_baroMeasurementInnovation_dz(_lastImuObs->getValueAt(12).value(), lla_position, e_position);
-    }
-
-    if (_checkKalmanMatricesRanks)
-    {
-        Eigen::FullPivLU<Eigen::MatrixXd> lu(_kalmanFilter.H(all, all) * _kalmanFilter.P(all, all) * _kalmanFilter.H(all, all).transpose() + _kalmanFilter.R(all, all));
-        auto rank = lu.rank();
-        if (rank != _kalmanFilter.H(all, all).rows())
-        {
-            LOG_WARN("{}: (HPH^T + R).rank = {}", nameId(), rank);
-        }
-    }
-
-    _kalmanFilter.correctWithMeasurementInnovation();
-
-    LOG_DATA("{}:     KF.K =\n{}", nameId(), _kalmanFilter.K);
-    LOG_DATA("{}:     KF.x =\n{}", nameId(), _kalmanFilter.x);
-    LOG_DATA("{}:     KF.P =\n{}", nameId(), _kalmanFilter.P);
-
-    if (_checkKalmanMatricesRanks)
-    {
-        Eigen::FullPivLU<Eigen::MatrixXd> lu(_kalmanFilter.H(all, all) * _kalmanFilter.P(all, all) * _kalmanFilter.H(all, all).transpose() + _kalmanFilter.R(all, all));
-        auto rank = lu.rank();
-        if (rank != _kalmanFilter.H(all, all).rows())
-        {
-            LOG_WARN("{}: (HPH^T + R).rank = {}", nameId(), rank);
-        }
-
-        Eigen::FullPivLU<Eigen::MatrixXd> luP(_kalmanFilter.P(all, all));
-        rank = luP.rank();
-        if (rank != _kalmanFilter.P(all, all).rows())
-        {
-            LOG_WARN("{}: P.rank = {}", nameId(), rank);
-        }
-    }
-
-    LOG_DEBUG("{}: H\n{}\n", nameId(), _kalmanFilter.H);
-    // LOG_DEBUG("{}: R\n{}\n", nameId(), _kalmanFilter.R);
-    LOG_DEBUG("{}: z =\n{}", nameId(), _kalmanFilter.z.transposed());
-
-    // LOG_DEBUG("{}: K\n{}\n", nameId(), _kalmanFilter.K);
-    // LOG_DEBUG("{}: x =\n{}", nameId(), _kalmanFilter.x.transposed());
-    // LOG_DEBUG("{}: P\n{}\n", nameId(), _kalmanFilter.P);
-
-    // LOG_DEBUG("{}: K * z =\n{}", nameId(), (_kalmanFilter.K(all, all) * _kalmanFilter.z(all)).transpose());
-
-    // LOG_DEBUG("{}: P - P^T\n{}\n", nameId(), _kalmanFilter.P(all, all) - _kalmanFilter.P(all, all).transpose());
-
-    // Push out the new data
-    auto lckfSolution = std::make_shared<InsGnssLCKFSolution>();
-    lckfSolution->insTime = _lastImuObs->insTime;
-    lckfSolution->positionError = _kalmanFilter.x.segment<3>(Pos);
-    lckfSolution->velocityError = _kalmanFilter.x.segment<3>(Vel);
-    lckfSolution->attitudeError = _kalmanFilter.x.segment<3>(Att) * (1. / SCALE_FACTOR_ATTITUDE);
-
-    _inertialIntegrator.applySensorBiasesIncrements(_lastImuObs->imuPos.p_quatAccel_b() * -_kalmanFilter.x.segment<3>(AccBias) * (1. / SCALE_FACTOR_ACCELERATION),
-                                                    _lastImuObs->imuPos.p_quatGyro_b() * -_kalmanFilter.x.segment<3>(GyrBias) * (1. / SCALE_FACTOR_ANGULAR_RATE));
-    lckfSolution->b_biasAccel = _inertialIntegrator.p_getLastAccelerationBias();
-    lckfSolution->b_biasGyro = _inertialIntegrator.p_getLastAngularRateBias();
-
-    if (_inertialIntegrator.getIntegrationFrame() == InertialIntegrator::IntegrationFrame::NED)
-    {
-        lckfSolution->positionError = lckfSolution->positionError.array() * Eigen::Array3d(1. / SCALE_FACTOR_LAT_LON, 1. / SCALE_FACTOR_LAT_LON, 1);
-        lckfSolution->frame = InsGnssLCKFSolution::Frame::NED;
-        _inertialIntegrator.applyStateErrors_n(lckfSolution->positionError, lckfSolution->velocityError, lckfSolution->attitudeError);
-        const auto& state = _inertialIntegrator.getLatestState().value().get();
-        lckfSolution->setState_n(state.lla_position(), state.n_velocity(), state.n_Quat_b());
-    }
-    else // if (_inertialIntegrator.getIntegrationFrame() == InertialIntegrator::IntegrationFrame::ECEF)
-    {
-        lckfSolution->frame = InsGnssLCKFSolution::Frame::ECEF;
-        _inertialIntegrator.applyStateErrors_e(lckfSolution->positionError, lckfSolution->velocityError, lckfSolution->attitudeError);
-        const auto& state = _inertialIntegrator.getLatestState().value().get();
-        lckfSolution->setState_e(state.e_position(), state.e_velocity(), state.e_Quat_b());
-    }
-
-    _kalmanFilter.x(all).setZero();
-
-    invokeCallbacks(OUTPUT_PORT_INDEX_SOLUTION, lckfSolution);
-}
-
-// ###########################################################################################################
-//                                             System matrix 𝐅
-// ###########################################################################################################
-
-NAV::KeyedMatrix<double, NAV::LooselyCoupledKF::KFStates, NAV::LooselyCoupledKF::KFStates, 15, 15>
-    NAV::LooselyCoupledKF::n_systemMatrix_F(const Eigen::Quaterniond& n_Quat_b,
-                                            const Eigen::Vector3d& b_specForce_ib,
-                                            const Eigen::Vector3d& n_omega_in,
-                                            const Eigen::Vector3d& n_velocity,
-                                            const Eigen::Vector3d& lla_position,
-                                            double R_N,
-                                            double R_E,
-                                            double g_0,
-                                            double r_eS_e,
-                                            const Eigen::Vector3d& tau_bad,
-                                            const Eigen::Vector3d& tau_bgd) const
-{
-    double latitude = lla_position(0); // Geodetic latitude of the body in [rad]
-    double altitude = lla_position(2); // Geodetic height of the body in [m]
-
-    Eigen::Vector3d beta_bad = 1. / tau_bad.array(); // Gauss-Markov constant for the accelerometer 𝛽 = 1 / 𝜏 (𝜏 correlation length)
-    Eigen::Vector3d beta_bgd = 1. / tau_bgd.array(); // Gauss-Markov constant for the gyroscope 𝛽 = 1 / 𝜏 (𝜏 correlation length)
-
-    // System matrix 𝐅
-    // Math: \mathbf{F}^n = \begin{pmatrix} \mathbf{F}_{\dot{\psi},\psi}^n & \mathbf{F}_{\dot{\psi},\delta v}^n & \mathbf{F}_{\dot{\psi},\delta r}^n & \mathbf{0}_3 & \mathbf{C}_b^n \\ \mathbf{F}_{\delta \dot{v},\psi}^n & \mathbf{F}_{\delta \dot{v},\delta v}^n & \mathbf{F}_{\delta \dot{v},\delta r}^n & \mathbf{C}_b^n & \mathbf{0}_3 \\ \mathbf{0}_3 & \mathbf{F}_{\delta \dot{r},\delta v}^n & \mathbf{F}_{\delta \dot{r},\delta r}^n & \mathbf{0}_3 & \mathbf{0}_3 \\ \mathbf{0}_3 & \mathbf{0}_3 & \mathbf{0}_3 & \mathbf{0}_3 \vee -\mathbf{\beta} & \mathbf{0}_3 \\ \mathbf{0}_3 & \mathbf{0}_3 & \mathbf{0}_3 & \mathbf{0}_3 & \mathbf{0}_3 \vee -\mathbf{\beta} \end{pmatrix}
-    KeyedMatrix<double, KFStates, KFStates, 15, 15> F(Eigen::Matrix<double, 15, 15>::Zero(), States);
-
-    F.block<3>(Att, Att) = n_F_dpsi_dpsi(n_omega_in);
-    F.block<3>(Att, Vel) = n_F_dpsi_dv(latitude, altitude, R_N, R_E);
-    F.block<3>(Att, Pos) = n_F_dpsi_dr(latitude, altitude, n_velocity, R_N, R_E);
-    F.block<3>(Att, GyrBias) = n_F_dpsi_dw(n_Quat_b.toRotationMatrix());
-    F.block<3>(Vel, Att) = n_F_dv_dpsi(n_Quat_b * b_specForce_ib);
-    F.block<3>(Vel, Vel) = n_F_dv_dv(n_velocity, latitude, altitude, R_N, R_E);
-    F.block<3>(Vel, Pos) = n_F_dv_dr(n_velocity, latitude, altitude, R_N, R_E, g_0, r_eS_e);
-    F.block<3>(Vel, AccBias) = n_F_dv_df(n_Quat_b.toRotationMatrix());
-    F.block<3>(Pos, Vel) = n_F_dr_dv(latitude, altitude, R_N, R_E);
-    F.block<3>(Pos, Pos) = n_F_dr_dr(n_velocity, latitude, altitude, R_N, R_E);
-    if (_qCalculationAlgorithm == QCalculationAlgorithm::VanLoan)
-    {
-        F.block<3>(AccBias, AccBias) = n_F_df_df(_randomProcessAccel == RandomProcess::RandomWalk ? Eigen::Vector3d::Zero() : beta_bad);
-        F.block<3>(GyrBias, GyrBias) = n_F_dw_dw(_randomProcessGyro == RandomProcess::RandomWalk ? Eigen::Vector3d::Zero() : beta_bgd);
-    }
-
-    F.middleRows<3>(Att) *= SCALE_FACTOR_ATTITUDE; // 𝜓' [deg / s] = 180/π * ... [rad / s]
-    F.middleCols<3>(Att) *= 1. / SCALE_FACTOR_ATTITUDE;
-
-    // F.middleRows<3>(Vel) *= 1.; // 𝛿v' [m / s^2] = 1 * [m / s^2]
-    // F.middleCols<3>(Vel) *= 1. / 1.;
-
-    F.middleRows<2>({ PosLat, PosLon }) *= SCALE_FACTOR_LAT_LON; // 𝛿ϕ' [pseudometre / s] = R0 * [rad / s]
-    F.middleCols<2>({ PosLat, PosLon }) *= 1. / SCALE_FACTOR_LAT_LON;
-    // F.row(PosAlt) *= 1.; // 𝛿h' [m / s] = 1 * [m / s]
-    // F.col(PosAlt) *= 1. / 1.;
-
-    F.middleRows<3>(AccBias) *= SCALE_FACTOR_ACCELERATION; // 𝛿f' [mg / s] = 1e3 / g * [m / s^3]
-    F.middleCols<3>(AccBias) *= 1. / SCALE_FACTOR_ACCELERATION;
-
-    F.middleRows<3>(GyrBias) *= SCALE_FACTOR_ANGULAR_RATE; // 𝛿ω' [mrad / s^2] = 1e3 * [rad / s^2]
-    F.middleCols<3>(GyrBias) *= 1. / SCALE_FACTOR_ANGULAR_RATE;
-
-    return F;
-}
-
-NAV::KeyedMatrix<double, NAV::LooselyCoupledKF::KFStates, NAV::LooselyCoupledKF::KFStates, 15, 15>
-    NAV::LooselyCoupledKF::e_systemMatrix_F(const Eigen::Quaterniond& e_Quat_b,
-                                            const Eigen::Vector3d& b_specForce_ib,
-                                            const Eigen::Vector3d& e_position,
-                                            const Eigen::Vector3d& e_gravitation,
-                                            double r_eS_e,
-                                            const Eigen::Vector3d& e_omega_ie,
-                                            const Eigen::Vector3d& tau_bad,
-                                            const Eigen::Vector3d& tau_bgd) const
-{
-    Eigen::Vector3d beta_bad = 1. / tau_bad.array(); // Gauss-Markov constant for the accelerometer 𝛽 = 1 / 𝜏 (𝜏 correlation length)
-    Eigen::Vector3d beta_bgd = 1. / tau_bgd.array(); // Gauss-Markov constant for the gyroscope 𝛽 = 1 / 𝜏 (𝜏 correlation length)
-
-    // System matrix 𝐅
-    // Math: \mathbf{F}^e = \begin{pmatrix} \mathbf{F}_{\dot{\psi},\psi}^n & \mathbf{0}_3 & \mathbf{0}_3 & \mathbf{0}_3 & \mathbf{C}_b^e \\ \mathbf{F}_{\delta \dot{v},\psi}^n & \mathbf{F}_{\delta \dot{v},\delta v}^n & \mathbf{F}_{\delta \dot{v},\delta r}^n & \mathbf{C}_b^e & \mathbf{0}_3 \\ \mathbf{0}_3 & \mathbf{F}_{\delta \dot{r},\delta v}^n & \mathbf{0}_3 & \mathbf{0}_3 & \mathbf{0}_3 \\ \mathbf{0}_3 & \mathbf{0}_3 & \mathbf{0}_3 & \mathbf{0}_3 \vee -\mathbf{\beta} & \mathbf{0}_3 \\ \mathbf{0}_3 & \mathbf{0}_3 & \mathbf{0}_3 & \mathbf{0}_3 & \mathbf{0}_3 \vee -\mathbf{\beta} \end{pmatrix}
-    KeyedMatrix<double, KFStates, KFStates, 15, 15> F(Eigen::Matrix<double, 15, 15>::Zero(), States);
-
-    F.block<3>(Att, Att) = e_F_dpsi_dpsi(e_omega_ie.z());
-    F.block<3>(Att, GyrBias) = e_F_dpsi_dw(e_Quat_b.toRotationMatrix());
-    F.block<3>(Vel, Att) = e_F_dv_dpsi(e_Quat_b * b_specForce_ib);
-    F.block<3>(Vel, Vel) = e_F_dv_dv(e_omega_ie.z());
-    F.block<3>(Vel, Pos) = e_F_dv_dr(e_position, e_gravitation, r_eS_e, e_omega_ie);
-    F.block<3>(Vel, AccBias) = e_F_dv_df(e_Quat_b.toRotationMatrix());
-    F.block<3>(Pos, Vel) = e_F_dr_dv();
-    if (_qCalculationAlgorithm == QCalculationAlgorithm::VanLoan)
-    {
-        F.block<3>(AccBias, AccBias) = e_F_df_df(_randomProcessAccel == RandomProcess::RandomWalk ? Eigen::Vector3d::Zero() : beta_bad);
-        F.block<3>(GyrBias, GyrBias) = e_F_dw_dw(_randomProcessGyro == RandomProcess::RandomWalk ? Eigen::Vector3d::Zero() : beta_bgd);
-    }
-
-    F.middleRows<3>(Att) *= SCALE_FACTOR_ATTITUDE; // 𝜓' [deg / s] = 180/π * ... [rad / s]
-    F.middleCols<3>(Att) *= 1. / SCALE_FACTOR_ATTITUDE;
-
-    // F.middleRows<3>(Vel) *= 1.; // 𝛿v' [m / s^2] = 1 * [m / s^2]
-    // F.middleCols<3>(Vel) *= 1. / 1.;
-
-    // F.middleRows<3>(Pos) *= 1.; // 𝛿r' [m / s] = 1 * [m / s]
-    // F.middleCols<3>(Pos) *= 1. / 1.;
-
-    F.middleRows<3>(AccBias) *= SCALE_FACTOR_ACCELERATION; // 𝛿f' [mg / s] = 1e3 / g * [m / s^3]
-    F.middleCols<3>(AccBias) *= 1. / SCALE_FACTOR_ACCELERATION;
-
-    F.middleRows<3>(GyrBias) *= SCALE_FACTOR_ANGULAR_RATE; // 𝛿ω' [mrad / s^2] = 1e3 * [rad / s^2]
-    F.middleCols<3>(GyrBias) *= 1. / SCALE_FACTOR_ANGULAR_RATE;
-
-    return F;
-}
-
-// ###########################################################################################################
-//                                    Noise input matrix 𝐆 & Noise scale matrix 𝐖
-//                                     System noise covariance matrix 𝐐
-// ###########################################################################################################
-
-NAV::KeyedMatrix<double, NAV::LooselyCoupledKF::KFStates, NAV::LooselyCoupledKF::KFStates, 15, 15>
-    NAV::LooselyCoupledKF::noiseInputMatrix_G(const Eigen::Quaterniond& ien_Quat_b)
-{
-    // DCM matrix from body to navigation frame
-    Eigen::Matrix3d ien_Dcm_b = ien_Quat_b.toRotationMatrix();
-
-    // Math: \mathbf{G}_{a} = \begin{bmatrix} -\mathbf{C}_b^{i,e,n} & 0 & 0 & 0 \\ 0 & \mathbf{C}_b^{i,e,n} & 0 & 0 \\ 0 & 0 & 0 & 0 \\ 0 & 0 & \mathbf{I}_3 & 0 \\ 0 & 0 & 0 & \mathbf{I}_3 \end{bmatrix}
-    KeyedMatrix<double, KFStates, KFStates, 15, 15> G(Eigen::Matrix<double, 15, 15>::Zero(), States, States);
-
-    G.block<3>(Att, Att) = SCALE_FACTOR_ATTITUDE * ien_Dcm_b;
-    G.block<3>(Vel, Vel) = ien_Dcm_b;
-    G.block<3>(AccBias, AccBias) = SCALE_FACTOR_ACCELERATION * Eigen::Matrix3d::Identity();
-    G.block<3>(GyrBias, GyrBias) = SCALE_FACTOR_ANGULAR_RATE * Eigen::Matrix3d::Identity();
-
-    return G;
-}
-
-Eigen::Matrix<double, 15, 15> NAV::LooselyCoupledKF::noiseScaleMatrix_W(const Eigen::Vector3d& sigma_ra, const Eigen::Vector3d& sigma_rg,
-                                                                        const Eigen::Vector3d& sigma_bad, const Eigen::Vector3d& sigma_bgd,
-                                                                        const Eigen::Vector3d& tau_bad, const Eigen::Vector3d& tau_bgd)
-{
-    Eigen::Matrix<double, 15, 15> W = Eigen::Matrix<double, 15, 15>::Zero();
-
-    W.diagonal() << sigma_rg.array().square(),
-        sigma_ra.array().square(),
-        Eigen::Vector3d::Zero(),
-        (_randomProcessAccel == RandomProcess::RandomWalk ? sigma_bad : psdBiasGaussMarkov(sigma_bad.array().square(), tau_bad)).array().square(), // S_bad
-        (_randomProcessGyro == RandomProcess::RandomWalk ? sigma_bgd : psdBiasGaussMarkov(sigma_bgd.array().square(), tau_bgd)).array().square();  // S_bgd
-
-    return W;
-}
-
-NAV::KeyedMatrix<double, NAV::LooselyCoupledKF::KFStates, NAV::LooselyCoupledKF::KFStates, 15, 15>
-    NAV::LooselyCoupledKF::n_systemNoiseCovarianceMatrix_Q(const Eigen::Vector3d& sigma2_ra, const Eigen::Vector3d& sigma2_rg,
-                                                           const Eigen::Vector3d& sigma2_bad, const Eigen::Vector3d& sigma2_bgd,
-                                                           const Eigen::Vector3d& tau_bad, const Eigen::Vector3d& tau_bgd,
-                                                           const Eigen::Matrix3d& n_F_21, const Eigen::Matrix3d& T_rn_p,
-                                                           const Eigen::Matrix3d& n_Dcm_b, const double& tau_s)
-{
-    // Math: \mathbf{Q}_{INS}^n = \begin{pmatrix} \mathbf{Q}_{11} & {\mathbf{Q}_{21}^n}^T & {\mathbf{Q}_{31}^n}^T & \mathbf{0}_3 & {\mathbf{Q}_{51}^n}^T \\ \mathbf{Q}_{21}^n & \mathbf{Q}_{22}^n & {\mathbf{Q}_{32}^n}^T & {\mathbf{Q}_{42}^n}^T & \mathbf{Q}_{25}^n \\ \mathbf{Q}_{31}^n & \mathbf{Q}_{32}^n & \mathbf{Q}_{33}^n & \mathbf{Q}_{34}^n & \mathbf{Q}_{35}^n \\ \mathbf{0}_3 & \mathbf{Q}_{42}^n & {\mathbf{Q}_{34}^n}^T & S_{bad}\tau_s\mathbf{I}_3 & \mathbf{0}_3 \\ \mathbf{Q}_{51}^n & \mathbf{Q}_{52}^n & {\mathbf{Q}_{35}^n}^T & \mathbf{0}_3 & S_{bgd}\tau_s\mathbf{I}_3 \end{pmatrix} \qquad \text{P. Groves}\,(14.80)
-    Eigen::Vector3d S_ra = sigma2_ra * tau_s;
-    Eigen::Vector3d S_rg = sigma2_rg * tau_s;
-    Eigen::Vector3d S_bad = sigma2_bad.array() / tau_bad.array();
-    Eigen::Vector3d S_bgd = sigma2_bgd.array() / tau_bgd.array();
-
-    Eigen::Matrix3d b_Dcm_n = n_Dcm_b.transpose();
-
-    KeyedMatrix<double, KFStates, KFStates, 15, 15> Q(Eigen::Matrix<double, 15, 15>::Zero(), States, States);
-    Q.block<3>(Att, Att) = Q_psi_psi(S_rg, S_bgd, tau_s);                              // Q_11
-    Q.block<3>(Vel, Att) = ien_Q_dv_psi(S_rg, S_bgd, n_F_21, tau_s);                   // Q_21
-    Q.block<3>(Vel, Vel) = ien_Q_dv_dv(S_ra, S_bad, S_rg, S_bgd, n_F_21, tau_s);       // Q_22
-    Q.block<3>(Vel, GyrBias) = ien_Q_dv_domega(S_bgd, n_F_21, n_Dcm_b, tau_s);         // Q_25
-    Q.block<3>(Pos, Att) = n_Q_dr_psi(S_rg, S_bgd, n_F_21, T_rn_p, tau_s);             // Q_31
-    Q.block<3>(Pos, Vel) = n_Q_dr_dv(S_ra, S_bad, S_rg, S_bgd, n_F_21, T_rn_p, tau_s); // Q_32
-    Q.block<3>(Pos, Pos) = n_Q_dr_dr(S_ra, S_bad, S_rg, S_bgd, n_F_21, T_rn_p, tau_s); // Q_33
-    Q.block<3>(Pos, AccBias) = n_Q_dr_df(S_bgd, T_rn_p, n_Dcm_b, tau_s);               // Q_34
-    Q.block<3>(Pos, GyrBias) = n_Q_dr_domega(S_bgd, n_F_21, T_rn_p, n_Dcm_b, tau_s);   // Q_35
-    Q.block<3>(AccBias, Vel) = Q_df_dv(S_bad, b_Dcm_n, tau_s);                         // Q_42
-    Q.block<3>(AccBias, AccBias) = Q_df_df(S_bad, tau_s);                              // Q_44
-    Q.block<3>(GyrBias, Att) = Q_domega_psi(S_bgd, b_Dcm_n, tau_s);                    // Q_51
-    Q.block<3>(GyrBias, GyrBias) = Q_domega_domega(S_bgd, tau_s);                      // Q_55
-
-    Q.block<3>(Att, Vel) = Q.block<3>(Vel, Att).transpose();         // Q_21^T
-    Q.block<3>(Att, Pos) = Q.block<3>(Pos, Att).transpose();         // Q_31^T
-    Q.block<3>(Vel, Pos) = Q.block<3>(Pos, Vel).transpose();         // Q_32^T
-    Q.block<3>(AccBias, Pos) = Q.block<3>(Pos, AccBias).transpose(); // Q_34^T
-    Q.block<3>(GyrBias, Vel) = Q.block<3>(Vel, GyrBias).transpose(); // Q_25^T
-    Q.block<3>(GyrBias, Pos) = Q.block<3>(Pos, GyrBias).transpose(); // Q_35^T
-    Q.block<3>(Vel, AccBias) = Q.block<3>(AccBias, Vel).transpose(); // Q_42^T
-    Q.block<3>(Att, GyrBias) = Q.block<3>(GyrBias, Att).transpose(); // Q_51^T
-
-    Q.middleRows<3>(Att) *= SCALE_FACTOR_ATTITUDE;
-    Q.middleRows<2>({ PosLat, PosLon }) *= SCALE_FACTOR_LAT_LON;
-    Q.middleRows<3>(AccBias) *= SCALE_FACTOR_ACCELERATION;
-    Q.middleRows<3>(GyrBias) *= SCALE_FACTOR_ANGULAR_RATE;
-
-    Q.middleCols<3>(Att) *= SCALE_FACTOR_ATTITUDE;
-    Q.middleCols<2>({ PosLat, PosLon }) *= SCALE_FACTOR_LAT_LON;
-    Q.middleCols<3>(AccBias) *= SCALE_FACTOR_ACCELERATION;
-    Q.middleCols<3>(GyrBias) *= SCALE_FACTOR_ANGULAR_RATE;
-
-    return Q;
-}
-
-NAV::KeyedMatrix<double, NAV::LooselyCoupledKF::KFStates, NAV::LooselyCoupledKF::KFStates, 15, 15>
-    NAV::LooselyCoupledKF::e_systemNoiseCovarianceMatrix_Q(const Eigen::Vector3d& sigma2_ra, const Eigen::Vector3d& sigma2_rg,
-                                                           const Eigen::Vector3d& sigma2_bad, const Eigen::Vector3d& sigma2_bgd,
-                                                           const Eigen::Vector3d& tau_bad, const Eigen::Vector3d& tau_bgd,
-                                                           const Eigen::Matrix3d& e_F_21,
-                                                           const Eigen::Matrix3d& e_Dcm_b, const double& tau_s)
-{
-    // Math: \mathbf{Q}_{INS}^e = \begin{pmatrix} \mathbf{Q}_{11} & {\mathbf{Q}_{21}^e}^T & {\mathbf{Q}_{31}^e}^T & \mathbf{0}_3 & {\mathbf{Q}_{51}^e}^T \\ \mathbf{Q}_{21}^e & \mathbf{Q}_{22}^e & {\mathbf{Q}_{32}^e}^T & {\mathbf{Q}_{42}^e}^T & \mathbf{Q}_{25}^e \\ \mathbf{Q}_{31}^e & \mathbf{Q}_{32}^e & \mathbf{Q}_{33}^e & \mathbf{Q}_{34}^e & \mathbf{Q}_{35}^e \\ \mathbf{0}_3 & \mathbf{Q}_{42}^e & {\mathbf{Q}_{34}^e}^T & S_{bad}\tau_s\mathbf{I}_3 & \mathbf{0}_3 \\ \mathbf{Q}_{51}^e & \mathbf{Q}_{52}^e & {\mathbf{Q}_{35}^e}^T & \mathbf{0}_3 & S_{bgd}\tau_s\mathbf{I}_3 \end{pmatrix} \qquad \text{P. Groves}\,(14.80)
-    Eigen::Vector3d S_ra = sigma2_ra * tau_s;
-    Eigen::Vector3d S_rg = sigma2_rg * tau_s;
-    Eigen::Vector3d S_bad = sigma2_bad.array() / tau_bad.array();
-    Eigen::Vector3d S_bgd = sigma2_bgd.array() / tau_bgd.array();
-
-    Eigen::Matrix3d b_Dcm_e = e_Dcm_b.transpose();
-
-    KeyedMatrix<double, KFStates, KFStates, 15, 15> Q(Eigen::Matrix<double, 15, 15>::Zero(), States, States);
-    Q.block<3>(Att, Att) = Q_psi_psi(S_rg, S_bgd, tau_s);                        // Q_11
-    Q.block<3>(Vel, Att) = ien_Q_dv_psi(S_rg, S_bgd, e_F_21, tau_s);             // Q_21
-    Q.block<3>(Vel, Vel) = ien_Q_dv_dv(S_ra, S_bad, S_rg, S_bgd, e_F_21, tau_s); // Q_22
-    Q.block<3>(Vel, GyrBias) = ien_Q_dv_domega(S_bgd, e_F_21, e_Dcm_b, tau_s);   // Q_25
-    Q.block<3>(Pos, Att) = ie_Q_dr_psi(S_rg, S_bgd, e_F_21, tau_s);              // Q_31
-    Q.block<3>(Pos, Vel) = ie_Q_dr_dv(S_ra, S_bad, S_rg, S_bgd, e_F_21, tau_s);  // Q_32
-    Q.block<3>(Pos, Pos) = ie_Q_dr_dr(S_ra, S_bad, S_rg, S_bgd, e_F_21, tau_s);  // Q_33
-    Q.block<3>(Pos, AccBias) = ie_Q_dr_df(S_bgd, e_Dcm_b, tau_s);                // Q_34
-    Q.block<3>(Pos, GyrBias) = ie_Q_dr_domega(S_bgd, e_F_21, e_Dcm_b, tau_s);    // Q_35
-    Q.block<3>(AccBias, Vel) = Q_df_dv(S_bad, b_Dcm_e, tau_s);                   // Q_42
-    Q.block<3>(AccBias, AccBias) = Q_df_df(S_bad, tau_s);                        // Q_44
-    Q.block<3>(GyrBias, Att) = Q_domega_psi(S_bgd, b_Dcm_e, tau_s);              // Q_51
-    Q.block<3>(GyrBias, GyrBias) = Q_domega_domega(S_bgd, tau_s);                // Q_55
-
-    Q.block<3>(Att, Vel) = Q.block<3>(Vel, Att).transpose();         // Q_21^T
-    Q.block<3>(Att, Pos) = Q.block<3>(Pos, Att).transpose();         // Q_31^T
-    Q.block<3>(Vel, Pos) = Q.block<3>(Pos, Vel).transpose();         // Q_32^T
-    Q.block<3>(AccBias, Pos) = Q.block<3>(Pos, AccBias).transpose(); // Q_34^T
-    Q.block<3>(GyrBias, Vel) = Q.block<3>(Vel, GyrBias).transpose(); // Q_25^T
-    Q.block<3>(GyrBias, Pos) = Q.block<3>(Pos, GyrBias).transpose(); // Q_35^T
-    Q.block<3>(Vel, AccBias) = Q.block<3>(AccBias, Vel).transpose(); // Q_42^T
-    Q.block<3>(Att, GyrBias) = Q.block<3>(GyrBias, Att).transpose(); // Q_51^T
-
-    Q.middleRows<3>(Att) *= SCALE_FACTOR_ATTITUDE;
-    Q.middleRows<3>(AccBias) *= SCALE_FACTOR_ACCELERATION;
-    Q.middleRows<3>(GyrBias) *= SCALE_FACTOR_ANGULAR_RATE;
-
-    Q.middleCols<3>(Att) *= SCALE_FACTOR_ATTITUDE;
-    Q.middleCols<3>(AccBias) *= SCALE_FACTOR_ACCELERATION;
-    Q.middleCols<3>(GyrBias) *= SCALE_FACTOR_ANGULAR_RATE;
-
-    return Q;
-}
-
-// ###########################################################################################################
-//                                         Error covariance matrix P
-// ###########################################################################################################
-
-NAV::KeyedMatrix<double, NAV::LooselyCoupledKF::KFStates, NAV::LooselyCoupledKF::KFStates, 15, 15>
-    NAV::LooselyCoupledKF::initialErrorCovarianceMatrix_P0(const Eigen::Vector3d& variance_angles,
-                                                           const Eigen::Vector3d& variance_vel,
-                                                           const Eigen::Vector3d& variance_pos,
-                                                           const Eigen::Vector3d& variance_accelBias,
-                                                           const Eigen::Vector3d& variance_gyroBias) const
-{
-    double scaleFactorPosition = _inertialIntegrator.getIntegrationFrame() == InertialIntegrator::IntegrationFrame::NED ? SCALE_FACTOR_LAT_LON : 1.0;
-
-    // 𝐏 Error covariance matrix
-    Eigen::Matrix<double, 15, 15> P = Eigen::Matrix<double, 15, 15>::Zero();
-
-    P.diagonal() << std::pow(SCALE_FACTOR_ATTITUDE, 2) * variance_angles, // Flight Angles covariance
-        variance_vel,                                                     // Velocity covariance
-        std::pow(scaleFactorPosition, 2) * variance_pos(0),               // Latitude/Pos X covariance
-        std::pow(scaleFactorPosition, 2) * variance_pos(1),               // Longitude/Pos Y covariance
-        variance_pos(2),                                                  // Altitude/Pos Z covariance
-        std::pow(SCALE_FACTOR_ACCELERATION, 2) * variance_accelBias,      // Accelerometer Bias covariance
-        std::pow(SCALE_FACTOR_ANGULAR_RATE, 2) * variance_gyroBias;       // Gyroscope Bias covariance
-
-    return { P, States };
-}
-
-// ###########################################################################################################
-//                                                Correction
-// ###########################################################################################################
-
-NAV::KeyedMatrix<double, NAV::LooselyCoupledKF::KFMeas, NAV::LooselyCoupledKF::KFStates, 6, 15>
-    NAV::LooselyCoupledKF::n_measurementMatrix_H(const Eigen::Matrix3d& T_rn_p, const Eigen::Matrix3d& n_Dcm_b, const Eigen::Vector3d& b_omega_ib, const Eigen::Vector3d& b_leverArm_InsGnss, const Eigen::Matrix3d& n_Omega_ie)
-{
-    // Math: \mathbf{H}_{G,k}^n = \begin{pmatrix} \mathbf{H}_{r1}^n & \mathbf{0}_3 & -\mathbf{I}_3 & \mathbf{0}_3 & \mathbf{0}_3 \\ \mathbf{H}_{v1}^n & -\mathbf{I}_3 & \mathbf{0}_3 & \mathbf{0}_3 & \mathbf{H}_{v5}^n \end{pmatrix}_k \qquad \text{P. Groves}\,(14.113)
-    // G denotes GNSS indicated
-
-    NAV::KeyedMatrix<double, NAV::LooselyCoupledKF::KFMeas, NAV::LooselyCoupledKF::KFStates, 6, 15> H(Eigen::Matrix<double, 6, 15>::Zero(), Meas, States);
-
-    // Math: \mathbf{H}_{r1}^n \approx \mathbf{\hat{T}}_{r(n)}^p \begin{bmatrix} \begin{pmatrix} \mathbf{C}_b^n \mathbf{l}_{ba}^p \end{pmatrix} \wedge \end{bmatrix} \qquad \text{P. Groves}\,(14.114)
-    H.block<3>(dPos, Att) = T_rn_p * math::skewSymmetricMatrix(n_Dcm_b * b_leverArm_InsGnss);
-    H.block<3>(dPos, Pos) = -Eigen::Matrix3d::Identity();
-    // Math: \mathbf{H}_{v1}^n \approx \begin{bmatrix} \begin{Bmatrix} \mathbf{C}_b^n (\mathbf{\hat{\omega}}_{ib}^b \wedge \mathbf{l}_{ba}^b) - \mathbf{\hat{\Omega}}_{ie}^n \mathbf{C}_b^n \mathbf{l}_{ba}^b \end{Bmatrix} \wedge \end{bmatrix} \qquad \text{P. Groves}\,(14.114)
-    H.block<3>(dVel, Att) = math::skewSymmetricMatrix(n_Dcm_b * (b_omega_ib.cross(b_leverArm_InsGnss)) - n_Omega_ie * n_Dcm_b * b_leverArm_InsGnss);
-    H.block<3>(dVel, Vel) = -Eigen::Matrix3d::Identity();
-    // Math: \mathbf{H}_{v5}^n = \mathbf{C}_b^n \begin{bmatrix} \mathbf{l}_{ba}^b \wedge \end{bmatrix} \qquad \text{P. Groves}\,(14.114)
-    H.block<3>(dVel, GyrBias) = n_Dcm_b * math::skewSymmetricMatrix(b_leverArm_InsGnss);
-
-    H.middleRows<2>({ dPosLat, dPosLon }) *= SCALE_FACTOR_LAT_LON;
-
-    H.middleCols<3>(Att) *= 1. / SCALE_FACTOR_ATTITUDE;
-    H.middleCols<2>({ PosLat, PosLon }) *= 1. / SCALE_FACTOR_LAT_LON;
-    // H.middleCols<3>(AccBias) *= 1. / SCALE_FACTOR_ACCELERATION; // Only zero elements
-    H.middleCols<3>(GyrBias) *= 1. / SCALE_FACTOR_ANGULAR_RATE;
-
-    return H;
-}
-
-NAV::KeyedMatrix<double, NAV::LooselyCoupledKF::KFMeas, NAV::LooselyCoupledKF::KFStates, 1, 15>
-    NAV::LooselyCoupledKF::n_baroMeasurementMatrix_H()
-{
-    NAV::KeyedMatrix<double, NAV::LooselyCoupledKF::KFMeas, NAV::LooselyCoupledKF::KFStates, 1, 15> H(Eigen::Matrix<double, 1, 15>::Zero(), MeasBaro, States);
-    H(dAltMsl, PosAlt) = -1.0;
-
-    return H;
-}
-//#TODO
-NAV::KeyedMatrix<double, NAV::LooselyCoupledKF::KFMeas, NAV::LooselyCoupledKF::KFStates, 1, 15>
-    NAV::LooselyCoupledKF::e_baroMeasurementMatrix_H(const Eigen::Vector3d& lla_positionEstimate)
-{
-    double latitude = lla_positionEstimate[0];
-    double longitude = lla_positionEstimate[1];
-
-    NAV::KeyedMatrix<double, NAV::LooselyCoupledKF::KFMeas, NAV::LooselyCoupledKF::KFStates, 1, 15> H(Eigen::Matrix<double, 1, 15>::Zero(), MeasBaro, States);
-    H(dAltMsl, PosX) = -std::cos(latitude) * std::cos(longitude);
-    H(dAltMsl, PosY) = -std::cos(latitude) * std::sin(longitude);
-    H(dAltMsl, PosZ) = -std::sin(latitude);
-    return H;
-}
-
-NAV::KeyedMatrix<double, NAV::LooselyCoupledKF::KFMeas, NAV::LooselyCoupledKF::KFStates, 6, 15>
-    NAV::LooselyCoupledKF::e_measurementMatrix_H(const Eigen::Matrix3d& e_Dcm_b, const Eigen::Vector3d& b_omega_ib, const Eigen::Vector3d& b_leverArm_InsGnss, const Eigen::Matrix3d& e_Omega_ie)
-{
-    // Math: \mathbf{H}_{G,k}^e = \begin{pmatrix} \mathbf{H}_{r1}^e & \mathbf{0}_3 & -\mathbf{I}_3 & \mathbf{0}_3 & \mathbf{0}_3 \\ \mathbf{H}_{v1}^e & -\mathbf{I}_3 & \mathbf{0}_3 & \mathbf{0}_3 & \mathbf{H}_{v5}^e \end{pmatrix}_k \qquad \text{P. Groves}\,(14.113)
-    // G denotes GNSS indicated
-
-    NAV::KeyedMatrix<double, NAV::LooselyCoupledKF::KFMeas, NAV::LooselyCoupledKF::KFStates, 6, 15> H(Eigen::Matrix<double, 6, 15>::Zero(), Meas, States);
-
-    // Math: \mathbf{H}_{r1}^e \approx \begin{bmatrix} \begin{pmatrix} \mathbf{C}_b^e \mathbf{l}_{ba}^p \end{pmatrix} \wedge \end{bmatrix} \qquad \text{P. Groves}\,(14.114)
-    H.block<3>(dPos, Att) = math::skewSymmetricMatrix(e_Dcm_b * b_leverArm_InsGnss);
-    H.block<3>(dPos, Pos) = -Eigen::Matrix3d::Identity();
-    // Math: \mathbf{H}_{v1}^e \approx \begin{bmatrix} \begin{Bmatrix} \mathbf{C}_b^e (\mathbf{\hat{\omega}}_{ib}^b \wedge \mathbf{l}_{ba}^b) - \mathbf{\hat{\Omega}}_{ie}^e \mathbf{C}_b^e \mathbf{l}_{ba}^b \end{Bmatrix} \wedge \end{bmatrix} \qquad \text{P. Groves}\,(14.114)
-    H.block<3>(dVel, Att) = math::skewSymmetricMatrix(e_Dcm_b * (b_omega_ib.cross(b_leverArm_InsGnss)) - e_Omega_ie * e_Dcm_b * b_leverArm_InsGnss);
-    H.block<3>(dVel, Vel) = -Eigen::Matrix3d::Identity();
-    // Math: \mathbf{H}_{v5}^e = \mathbf{C}_b^e \begin{bmatrix} \mathbf{l}_{ba}^b \wedge \end{bmatrix} \qquad \text{P. Groves}\,(14.114)
-    H.block<3>(dVel, GyrBias) = e_Dcm_b * math::skewSymmetricMatrix(b_leverArm_InsGnss);
-
-    H.middleCols<3>(Att) *= 1. / SCALE_FACTOR_ATTITUDE;
-    // H.middleCols<3>(AccBias) *= 1. / SCALE_FACTOR_ACCELERATION; // Only zero elements
-    H.middleCols<3>(GyrBias) *= 1. / SCALE_FACTOR_ANGULAR_RATE;
-
-    return H;
-}
-
-NAV::KeyedMatrix<double, NAV::LooselyCoupledKF::KFMeas, NAV::LooselyCoupledKF::KFMeas, 1, 1>
-    NAV::LooselyCoupledKF::baroMeasurementNoiseCovariance_R(const double BaroVarianceAltitude)
-{
-    KeyedMatrix<double, KFMeas, KFMeas, 1, 1> R(Eigen::Matrix<double, 1, 1>::Zero(), MeasBaro);
-    R(dAltMsl, dAltMsl) = BaroVarianceAltitude;
-
-    return R;
-}
-
-NAV::KeyedMatrix<double, NAV::LooselyCoupledKF::KFMeas, NAV::LooselyCoupledKF::KFMeas, 6, 6>
-    NAV::LooselyCoupledKF::n_measurementNoiseCovariance_R(const Eigen::Vector3d& gnssVarianceLatLonAlt, const Eigen::Vector3d& gnssVarianceVelocity)
-{
-    // Math: \mathbf{R} = \begin{pmatrix} \sigma^2_\phi & 0 & 0 & 0 & 0 & 0 \\ 0 & \sigma^2_\lambda & 0 & 0 & 0 & 0 \\ 0 & 0 & \sigma^2_h & 0 & 0 & 0 \\ 0 & 0 & 0 & \sigma^2_{v_N} & 0 & 0 \\ 0 & 0 & 0 & 0 & \sigma^2_{v_E} & 0 \\ 0 & 0 & 0 & 0 & 0 & \sigma^2_{v_D} \end{pmatrix}
-    KeyedMatrix<double, KFMeas, KFMeas, 6, 6> R(Eigen::Matrix<double, 6, 6>::Zero(), Meas);
-    R.block<3>(dPos, dPos).diagonal() = gnssVarianceLatLonAlt;
-    R.block<3>(dVel, dVel).diagonal() = gnssVarianceVelocity;
-
-    R.block<2>({ dPosLat, dPosLon }, { dPosLat, dPosLon }).diagonal() *= std::pow(SCALE_FACTOR_LAT_LON, 2);
-
-    return R;
-}
-
-NAV::KeyedMatrix<double, NAV::LooselyCoupledKF::KFMeas, NAV::LooselyCoupledKF::KFMeas, 6, 6>
-    NAV::LooselyCoupledKF::e_measurementNoiseCovariance_R(const Eigen::Vector3d& gnssVariancePosition, const Eigen::Vector3d& gnssVarianceVelocity)
-{
-    // Math: \mathbf{R} = \begin{pmatrix} \sigma^2_x & 0 & 0 & 0 & 0 & 0 \\ 0 & \sigma^2_y & 0 & 0 & 0 & 0 \\ 0 & 0 & \sigma^2_z & 0 & 0 & 0 \\ 0 & 0 & 0 & \sigma^2_{v_x} & 0 & 0 \\ 0 & 0 & 0 & 0 & \sigma^2_{v_y} & 0 \\ 0 & 0 & 0 & 0 & 0 & \sigma^2_{v_z} \end{pmatrix}
-    KeyedMatrix<double, KFMeas, KFMeas, 6, 6> R(Eigen::Matrix<double, 6, 6>::Zero(), Meas);
-    R.block<3>(dPos, dPos).diagonal() = gnssVariancePosition;
-    R.block<3>(dVel, dVel).diagonal() = gnssVarianceVelocity;
-
-    return R;
-}
-
-NAV::KeyedVector<double, NAV::LooselyCoupledKF::KFMeas, 6>
-    NAV::LooselyCoupledKF::n_measurementInnovation_dz(const Eigen::Vector3d& lla_positionMeasurement, const Eigen::Vector3d& lla_positionEstimate,
-                                                      const Eigen::Vector3d& n_velocityMeasurement, const Eigen::Vector3d& n_velocityEstimate,
-                                                      const Eigen::Matrix3d& T_rn_p, const Eigen::Quaterniond& n_Quat_b, const Eigen::Vector3d& b_leverArm_InsGnss,
-                                                      const Eigen::Vector3d& b_omega_ib, const Eigen::Matrix3d& n_Omega_ie)
-{
-    // Math: \delta\mathbf{z}_{G,k}^{n-} = \begin{pmatrix} \mathbf{\hat{p}}_{aG} - \mathbf{\hat{p}}_b - \mathbf{\hat{T}}_{r(n)}^p \mathbf{C}_b^n \mathbf{l}_{ba}^b \\ \mathbf{\hat{v}}_{eaG}^n - \mathbf{\hat{v}}_{eb}^n - \mathbf{C}_b^n (\mathbf{\hat{\omega}}_{ib}^b \wedge \mathbf{l}_{ba}^b) + \mathbf{\hat{\Omega}}_{ie}^n \mathbf{C}_b^n \mathbf{l}_{ba}^b \end{pmatrix}_k \qquad \text{P. Groves}\,(14.103)
-    Eigen::Vector3d deltaLLA = lla_positionMeasurement - lla_positionEstimate - T_rn_p * (n_Quat_b * b_leverArm_InsGnss);
-    Eigen::Vector3d deltaVel = n_velocityMeasurement - n_velocityEstimate - n_Quat_b * (b_omega_ib.cross(b_leverArm_InsGnss)) + n_Omega_ie * (n_Quat_b * b_leverArm_InsGnss);
-
-    deltaLLA.topRows<2>() *= SCALE_FACTOR_LAT_LON;
-
-    Eigen::Matrix<double, 6, 1> innovation;
-    innovation << deltaLLA, deltaVel;
-
-    return { innovation, Meas };
-}
-
-NAV::KeyedVector<double, NAV::LooselyCoupledKF::KFMeas, 1>
-    NAV::LooselyCoupledKF::n_baroMeasurementInnovation_dz(const double baroHeightMeasurement, const Eigen::Vector3d& lla_positionEstimate)
-{
-    // TODO
-    double geoidHeight = egm96_compute_altitude_offset(lla_positionEstimate(0), lla_positionEstimate(1));
-    double deltaAlt = baroHeightMeasurement - lla_positionEstimate(2) + geoidHeight;
-
-    Eigen::Matrix<double, 1, 1> innovation;
-    innovation << deltaAlt;
-
-    return { innovation, MeasBaro };
-}
-
-NAV::KeyedVector<double, NAV::LooselyCoupledKF::KFMeas, 1>
-    NAV::LooselyCoupledKF::e_baroMeasurementInnovation_dz(const double baroHeightMeasurement, const Eigen::Vector3d& lla_positionEstimate, const Eigen::Vector3d& e_positionEstimate)
-{
-    // TODO
-    double lat = lla_positionEstimate(0);
-    double lon = lla_positionEstimate(1);
-    Eigen::Vector3d n_poslocalFrame(lat, lon, 0);
-    Eigen::Vector3d e_poslocalFrame = trafo::lla2ecef_WGS84(n_poslocalFrame);
-    // LOG_DEBUG("e_poslocalFrame =\n{}", e_poslocalFrame);
-    Eigen::Vector3d e_positionEstimate_b = e_positionEstimate - e_poslocalFrame;
-    double geoidHeight = egm96_compute_altitude_offset(lla_positionEstimate(0), lla_positionEstimate(1));
-    double z = std::sin(lat) * e_positionEstimate_b(2);
-    double x = std::cos(lat) * std::cos(lon) * e_positionEstimate_b(0);
-    double y = std::cos(lat) * std::sin(lon) * e_positionEstimate_b(1);
-    double control = (z + x + y);
-    //double heightest = trafo::ecef2lla_WGS84(e_positionEstimate)(2);
-    double deltaAlt = baroHeightMeasurement - control  + geoidHeight;
-
-    Eigen::Matrix<double, 1, 1> innovation;
-    innovation << deltaAlt;
-
-    return { innovation, MeasBaro };
-}
-
-NAV::KeyedVector<double, NAV::LooselyCoupledKF::KFMeas, 6>
-    NAV::LooselyCoupledKF::e_measurementInnovation_dz(const Eigen::Vector3d& e_positionMeasurement, const Eigen::Vector3d& e_positionEstimate,
-                                                      const Eigen::Vector3d& e_velocityMeasurement, const Eigen::Vector3d& e_velocityEstimate,
-                                                      const Eigen::Quaterniond& e_Quat_b, const Eigen::Vector3d& b_leverArm_InsGnss,
-                                                      const Eigen::Vector3d& b_omega_ib, const Eigen::Matrix3d& e_Omega_ie)
-{
-    // Math: \delta\mathbf{z}_{G,k}^{e-} = \begin{pmatrix} \mathbf{\hat{r}}_{eaG}^e - \mathbf{\hat{r}}_{eb}^e - \mathbf{C}_b^e \mathbf{l}_{ba}^b \\ \mathbf{\hat{v}}_{eaG}^e - \mathbf{\hat{v}}_{eb}^e - \mathbf{C}_b^e (\mathbf{\hat{\omega}}_{ib}^b \wedge \mathbf{l}_{ba}^b) + \mathbf{\hat{\Omega}}_{ie}^e \mathbf{C}_b^e \mathbf{l}_{ba}^b \end{pmatrix}_k \qquad \text{P. Groves}\,(14.102)
-    Eigen::Vector3d deltaPos = e_positionMeasurement - e_positionEstimate - e_Quat_b * b_leverArm_InsGnss;
-    Eigen::Vector3d deltaVel = e_velocityMeasurement - e_velocityEstimate - e_Quat_b * (b_omega_ib.cross(b_leverArm_InsGnss)) + e_Omega_ie * (e_Quat_b * b_leverArm_InsGnss);
-
-    Eigen::Matrix<double, 6, 1> innovation;
-    innovation << deltaPos, deltaVel;
-
-    return { innovation, Meas };
-}
-
-std::ostream& operator<<(std::ostream& os, const NAV::LooselyCoupledKF::KFStates& obj)
-{
-    return os << fmt::format("{}", obj);
-}
-std::ostream& operator<<(std::ostream& os, const NAV::LooselyCoupledKF::KFMeas& obj)
-{
-    return os << fmt::format("{}", obj);
-}+        // Geocentric Radius in [m]
+        double r_eS_e = calcGeocentricRadius(lla_position(0), R_E);
+        LOG_DATA("{}:     r_eS_e = {} [m]", nameId(), r_eS_e);
+
+        auto p_acceleration = _inertialIntegrator.p_calcCurrentAcceleration();
+        // Acceleration in [m/s^2], in body coordinates
+        Eigen::Vector3d b_acceleration = p_acceleration
+                                             ? imuPos.b_quatAccel_p() * p_acceleration.value()
+                                             : Eigen::Vector3d::Zero();
+        LOG_DATA("{}:     b_acceleration = {} [m/s^2]", nameId(), b_acceleration.transpose());
+
+        if (_inertialIntegrator.getIntegrationFrame() == InertialIntegrator::IntegrationFrame::NED)
+        {
+            // n_velocity (tₖ₋₁) Velocity in [m/s], in navigation coordinates, at the time tₖ₋₁
+            const Eigen::Vector3d& n_velocity = inertialNavSol->n_velocity();
+            LOG_DATA("{}:     n_velocity = {} [m / s]", nameId(), n_velocity.transpose());
+            // q (tₖ₋₁) Quaternion, from body to navigation coordinates, at the time tₖ₋₁
+            const Eigen::Quaterniond& n_Quat_b = inertialNavSol->n_Quat_b();
+            LOG_DATA("{}:     n_Quat_b --> Roll, Pitch, Yaw = {} [deg]", nameId(), deg2rad(trafo::quat2eulerZYX(n_Quat_b).transpose()));
+
+            // Meridian radius of curvature in [m]
+            double R_N = calcEarthRadius_N(lla_position(0));
+            LOG_DATA("{}:     R_N = {} [m]", nameId(), R_N);
+
+            // Conversion matrix between cartesian and curvilinear perturbations to the position
+            Eigen::Matrix3d T_rn_p = conversionMatrixCartesianCurvilinear(lla_position, R_N, R_E);
+            LOG_DATA("{}:     T_rn_p =\n{}", nameId(), T_rn_p);
+
+            // Gravitation at surface level in [m/s^2]
+            double g_0 = n_calcGravitation_EGM96(lla_position).norm();
+
+            // omega_in^n = omega_ie^n + omega_en^n
+            Eigen::Vector3d n_omega_in = inertialNavSol->n_Quat_e() * InsConst<>::e_omega_ie
+                                         + n_calcTransportRate(lla_position, n_velocity, R_N, R_E);
+            LOG_DATA("{}:     n_omega_in = {} [rad/s]", nameId(), n_omega_in.transpose());
+
+            // System Matrix
+            _kalmanFilter.F = n_systemMatrix_F(n_Quat_b, b_acceleration, n_omega_in, n_velocity, lla_position, R_N, R_E, g_0, r_eS_e, _tau_bad, _tau_bgd);
+            LOG_DATA("{}:     F =\n{}", nameId(), _kalmanFilter.F);
+
+            if (_qCalculationAlgorithm == QCalculationAlgorithm::Taylor1)
+            {
+                // 2. Calculate the system noise covariance matrix Q_{k-1}
+                _kalmanFilter.Q = n_systemNoiseCovarianceMatrix_Q(sigma_ra.array().square(), sigma_rg.array().square(),
+                                                                  sigma_bad.array().square(), sigma_bgd.array().square(),
+                                                                  _tau_bad, _tau_bgd,
+                                                                  _kalmanFilter.F.block<3>(Vel, Att), T_rn_p,
+                                                                  n_Quat_b.toRotationMatrix(), tau_i);
+            }
+        }
+        else // if (_inertialIntegrator.getIntegrationFrame() == InertialIntegrator::IntegrationFrame::ECEF)
+        {
+            // e_position (tₖ₋₁) Position in [m/s], in ECEF coordinates, at the time tₖ₋₁
+            const Eigen::Vector3d& e_position = inertialNavSol->e_position();
+            LOG_DATA("{}:     e_position = {} [m]", nameId(), e_position.transpose());
+            // q (tₖ₋₁) Quaternion, from body to Earth coordinates, at the time tₖ₋₁
+            const Eigen::Quaterniond& e_Quat_b = inertialNavSol->e_Quat_b();
+            LOG_DATA("{}:     e_Quat_b = {}", nameId(), e_Quat_b);
+
+            // Gravitation in [m/s^2] in ECEF coordinates
+            Eigen::Vector3d e_gravitation = trafo::e_Quat_n(lla_position(0), lla_position(1)) * n_calcGravitation_EGM96(lla_position);
+
+            // System Matrix
+            _kalmanFilter.F = e_systemMatrix_F(e_Quat_b, b_acceleration, e_position, e_gravitation, r_eS_e, InsConst<>::e_omega_ie, _tau_bad, _tau_bgd);
+            LOG_DATA("{}:     F =\n{}", nameId(), _kalmanFilter.F);
+
+            if (_qCalculationAlgorithm == QCalculationAlgorithm::Taylor1)
+            {
+                // 2. Calculate the system noise covariance matrix Q_{k-1}
+                _kalmanFilter.Q = e_systemNoiseCovarianceMatrix_Q(sigma_ra.array().square(), sigma_rg.array().square(),
+                                                                  sigma_bad.array().square(), sigma_bgd.array().square(),
+                                                                  _tau_bad, _tau_bgd,
+                                                                  _kalmanFilter.F.block<3>(Vel, Att),
+                                                                  e_Quat_b.toRotationMatrix(), tau_i);
+            }
+        }
+
+        if (_qCalculationAlgorithm == QCalculationAlgorithm::VanLoan)
+        {
+            // Noise Input Matrix
+            _kalmanFilter.G = noiseInputMatrix_G(_inertialIntegrator.getIntegrationFrame() == InertialIntegrator::IntegrationFrame::NED
+                                                     ? inertialNavSol->n_Quat_b()
+                                                     : inertialNavSol->e_Quat_b());
+            LOG_DATA("{}:     G =\n{}", nameId(), _kalmanFilter.G);
+
+            _kalmanFilter.W(all, all) = noiseScaleMatrix_W(sigma_ra, sigma_rg,
+                                                           sigma_bad, sigma_bgd,
+                                                           _tau_bad, _tau_bgd);
+            LOG_DATA("{}:     W =\n{}", nameId(), _kalmanFilter.W(all, all));
+
+            LOG_DATA("{}:     G*W*G^T =\n{}", nameId(), _kalmanFilter.G(all, all) * _kalmanFilter.W(all, all) * _kalmanFilter.G(all, all).transpose());
+
+            // 1. Calculate the transition matrix 𝚽_{k-1}
+            // 2. Calculate the system noise covariance matrix Q_{k-1}
+            _kalmanFilter.calcPhiAndQWithVanLoanMethod(tau_i);
+        }
+
+        // If Q was calculated over Van Loan, then the Phi matrix was automatically calculated with the exponential matrix
+        if (_phiCalculationAlgorithm != PhiCalculationAlgorithm::Exponential || _qCalculationAlgorithm != QCalculationAlgorithm::VanLoan)
+        {
+            auto calcPhi = [&]() {
+                if (_phiCalculationAlgorithm == PhiCalculationAlgorithm::Exponential)
+                {
+                    // 1. Calculate the transition matrix 𝚽_{k-1}
+                    _kalmanFilter.calcTransitionMatrix_Phi_exp(tau_i);
+                }
+                else if (_phiCalculationAlgorithm == PhiCalculationAlgorithm::Taylor)
+                {
+                    // 1. Calculate the transition matrix 𝚽_{k-1}
+                    _kalmanFilter.calcTransitionMatrix_Phi_Taylor(tau_i, static_cast<size_t>(_phiCalculationTaylorOrder));
+                }
+                else
+                {
+                    LOG_CRITICAL("{}: Calculation algorithm '{}' for the system matrix Phi is not supported.", nameId(), fmt::underlying(_phiCalculationAlgorithm));
+                }
+            };
+            calcPhi();
+        }
+        LOG_DATA("{}:     KF.Phi =\n{}", nameId(), _kalmanFilter.Phi);
+        LOG_DATA("{}:     KF.Q =\n{}", nameId(), _kalmanFilter.Q);
+
+        LOG_DATA("{}:     Q - Q^T =\n{}", nameId(), _kalmanFilter.Q(all, all) - _kalmanFilter.Q(all, all).transpose());
+        LOG_DATA("{}:     KF.P (before prediction) =\n{}", nameId(), _kalmanFilter.P);
+
+        // 3. Propagate the state vector estimate from x(+) and x(-)
+        // 4. Propagate the error covariance matrix from P(+) and P(-)
+        _kalmanFilter.predict();
+
+        LOG_DATA("{}:     KF.x = {}", nameId(), _kalmanFilter.x.transposed());
+        LOG_DATA("{}:     KF.P (after prediction) =\n{}", nameId(), _kalmanFilter.P);
+
+        // Averaging of P to avoid numerical problems with symmetry (did not work)
+        // _kalmanFilter.P = ((_kalmanFilter.P + _kalmanFilter.P.transpose()) / 2.0);
+
+        // LOG_DEBUG("{}: F\n{}\n", nameId(), F);
+        // LOG_DEBUG("{}: Phi\n{}\n", nameId(), _kalmanFilter.Phi);
+
+        // LOG_DEBUG("{}: Q\n{}\n", nameId(), _kalmanFilter.Q);
+        // LOG_DEBUG("{}: Q - Q^T\n{}\n", nameId(), _kalmanFilter.Q - _kalmanFilter.Q.transpose());
+
+        // LOG_DEBUG("{}: x\n{}\n", nameId(), _kalmanFilter.x);
+
+        // LOG_DEBUG("{}: P\n{}\n", nameId(), _kalmanFilter.P);
+        // LOG_DEBUG("{}: P - P^T\n{}\n", nameId(), _kalmanFilter.P - _kalmanFilter.P.transpose());
+
+        if (_checkKalmanMatricesRanks)
+        {
+            Eigen::FullPivLU<Eigen::MatrixXd> lu(_kalmanFilter.P(all, all));
+            auto rank = lu.rank();
+            if (rank != _kalmanFilter.P(all, all).rows())
+            {
+                LOG_WARN("{}: [{}] P.rank = {}", nameId(), inertialNavSol->insTime.toYMDHMS(GPST), rank);
+            }
+        }
+    }
+
+    void NAV::LooselyCoupledKF::looselyCoupledUpdate(const std::shared_ptr<const PosVel>& posVelObs)
+    {
+        INS_ASSERT_USER_ERROR(_inertialIntegrator.getLatestState().has_value(), "The update should not even trigger without an initial state.");
+        decltype(auto) latestInertialNavSol = _inertialIntegrator.getLatestState().value().get();
+
+        LOG_DATA("{}: Updating to [{}] (lastInertial at [{}])", nameId(), posVelObs->insTime.toYMDHMS(GPST), latestInertialNavSol.insTime.toYMDHMS(GPST));
+
+        // -------------------------------------------- GUI Parameters -----------------------------------------------
+
+        // Latitude 𝜙, longitude λ and altitude (height above ground) in [rad, rad, m] at the time tₖ₋₁
+        const Eigen::Vector3d& lla_position = latestInertialNavSol.lla_position();
+        LOG_DATA("{}:     lla_position = {} [rad, rad, m]", nameId(), lla_position.transpose());
+
+        // GNSS measurement uncertainty for the position (Variance σ²) in [m^2]
+        Eigen::Vector3d gnssSigmaSquaredPosition = Eigen::Vector3d::Zero();
+        // GNSS measurement uncertainty for the position (Variance σ²) in [rad^2, rad^2, m^2]
+        Eigen::Vector3d gnssSigmaSquaredLatLonAlt = Eigen::Vector3d::Zero();
+        if (_gnssMeasurementUncertaintyPositionOverride || !posVelObs->e_positionStdev())
+        {
+            switch (_gnssMeasurementUncertaintyPositionUnit)
+            {
+            case GnssMeasurementUncertaintyPositionUnit::meter:
+                gnssSigmaSquaredPosition = _gnssMeasurementUncertaintyPosition.array().pow(2);
+                gnssSigmaSquaredLatLonAlt = (trafo::ecef2lla_WGS84(trafo::ned2ecef(_gnssMeasurementUncertaintyPosition, lla_position)) - lla_position).array().pow(2);
+                break;
+            case GnssMeasurementUncertaintyPositionUnit::meter2:
+                gnssSigmaSquaredPosition = _gnssMeasurementUncertaintyPosition;
+                gnssSigmaSquaredLatLonAlt = (trafo::ecef2lla_WGS84(trafo::ned2ecef(_gnssMeasurementUncertaintyPosition.cwiseSqrt(), lla_position)) - lla_position).array().pow(2);
+                break;
+            case GnssMeasurementUncertaintyPositionUnit::rad_rad_m:
+                gnssSigmaSquaredPosition = (trafo::lla2ecef_WGS84(lla_position + _gnssMeasurementUncertaintyPosition) - latestInertialNavSol.e_position()).array().pow(2);
+                gnssSigmaSquaredLatLonAlt = _gnssMeasurementUncertaintyPosition.array().pow(2);
+                break;
+            case GnssMeasurementUncertaintyPositionUnit::rad2_rad2_m2:
+                gnssSigmaSquaredPosition = (trafo::lla2ecef_WGS84(lla_position + _gnssMeasurementUncertaintyPosition.cwiseSqrt()) - latestInertialNavSol.e_position()).array().pow(2);
+                gnssSigmaSquaredLatLonAlt = _gnssMeasurementUncertaintyPosition;
+                break;
+            }
+        }
+        else
+        {
+            gnssSigmaSquaredPosition = posVelObs->e_positionStdev()->get().array().pow(2);
+            gnssSigmaSquaredLatLonAlt = (trafo::ecef2lla_WGS84(trafo::ned2ecef(gnssSigmaSquaredPosition, lla_position)) - lla_position).array().pow(2);
+        }
+        LOG_DATA("{}:     gnssSigmaSquaredPosition = {} [m^2]", nameId(), gnssSigmaSquaredPosition.transpose());
+        LOG_DATA("{}:     gnssSigmaSquaredLatLonAlt = {} [rad^2, rad^2, m^2]", nameId(), gnssSigmaSquaredLatLonAlt.transpose());
+
+        // GNSS measurement uncertainty for the velocity (Variance σ²) in [m^2/s^2]
+        Eigen::Vector3d gnssSigmaSquaredVelocity = Eigen::Vector3d::Zero();
+        if (_gnssMeasurementUncertaintyVelocityOverride || !posVelObs->e_velocityStdev())
+        {
+            switch (_gnssMeasurementUncertaintyVelocityUnit)
+            {
+            case GnssMeasurementUncertaintyVelocityUnit::m_s:
+                gnssSigmaSquaredVelocity = _gnssMeasurementUncertaintyVelocity.array().pow(2);
+                break;
+            case GnssMeasurementUncertaintyVelocityUnit::m2_s2:
+                gnssSigmaSquaredVelocity = _gnssMeasurementUncertaintyVelocity;
+                break;
+            }
+        }
+        else
+        {
+            gnssSigmaSquaredVelocity = posVelObs->e_velocityStdev()->get().array().pow(2);
+        }
+        LOG_DATA("{}:     gnssSigmaSquaredVelocity = {} [m^2/S^2]", nameId(), gnssSigmaSquaredVelocity.transpose());
+
+        // ---------------------------------------------- Correction -------------------------------------------------
+        _kalmanFilter.setMeasurements(Meas);
+        auto p_omega_ip = _inertialIntegrator.p_calcCurrentAngularRate();
+        // Angular rate measured in units of [rad/s], and given in the body frame
+        Eigen::Vector3d b_omega_ip = p_omega_ip
+                                         ? _lastImuObs->imuPos.b_quatGyro_p() * p_omega_ip.value()
+                                         : Eigen::Vector3d::Zero();
+        LOG_DATA("{}:     b_omega_ip = {} [rad/s]", nameId(), b_omega_ip.transpose());
+
+        if (_inertialIntegrator.getIntegrationFrame() == InertialIntegrator::IntegrationFrame::NED)
+        {
+            // Prime vertical radius of curvature (East/West) [m]
+            double R_E = calcEarthRadius_E(lla_position(0));
+            LOG_DATA("{}:     R_E = {} [m]", nameId(), R_E);
+            // Meridian radius of curvature in [m]
+            double R_N = calcEarthRadius_N(lla_position(0));
+            LOG_DATA("{}:     R_N = {} [m]", nameId(), R_N);
+
+            // Direction Cosine Matrix from body to navigation coordinates, at the time tₖ₋₁
+            Eigen::Matrix3d n_Dcm_b = latestInertialNavSol.n_Quat_b().toRotationMatrix();
+            LOG_DATA("{}:     n_Dcm_b =\n{}", nameId(), n_Dcm_b);
+
+            // Conversion matrix between cartesian and curvilinear perturbations to the position
+            Eigen::Matrix3d T_rn_p = conversionMatrixCartesianCurvilinear(lla_position, R_N, R_E);
+            LOG_DATA("{}:     T_rn_p =\n{}", nameId(), T_rn_p);
+
+            // Skew-symmetric matrix of the Earth-rotation vector in local navigation frame axes
+            Eigen::Matrix3d n_Omega_ie = math::skewSymmetricMatrix(latestInertialNavSol.n_Quat_e() * InsConst<>::e_omega_ie);
+            LOG_DATA("{}:     n_Omega_ie =\n{}", nameId(), n_Omega_ie);
+
+            // 5. Calculate the measurement matrix H_k
+            _kalmanFilter.H = n_measurementMatrix_H(T_rn_p, n_Dcm_b, b_omega_ip, _b_leverArm_InsGnss, n_Omega_ie);
+
+            // 6. Calculate the measurement noise covariance matrix R_k
+            _kalmanFilter.R = n_measurementNoiseCovariance_R(gnssSigmaSquaredLatLonAlt, gnssSigmaSquaredVelocity);
+
+            // 8. Formulate the measurement z_k
+            _kalmanFilter.z = n_measurementInnovation_dz(posVelObs->lla_position(), latestInertialNavSol.lla_position(),
+                                                         posVelObs->n_velocity(), latestInertialNavSol.n_velocity(),
+                                                         T_rn_p, latestInertialNavSol.n_Quat_b(), _b_leverArm_InsGnss, b_omega_ip, n_Omega_ie);
+        }
+        else // if (_inertialIntegrator.getIntegrationFrame() == InertialIntegrator::IntegrationFrame::ECEF)
+        {
+            // Direction Cosine Matrix from body to navigation coordinates, at the time tₖ₋₁
+            Eigen::Matrix3d e_Dcm_b = latestInertialNavSol.e_Quat_b().toRotationMatrix();
+            LOG_DATA("{}:     e_Dcm_b =\n{}", nameId(), e_Dcm_b);
+
+            // Skew-symmetric matrix of the Earth-rotation vector in local navigation frame axes
+            Eigen::Matrix3d e_Omega_ie = math::skewSymmetricMatrix(InsConst<>::e_omega_ie);
+            LOG_DATA("{}:     e_Omega_ie =\n{}", nameId(), e_Omega_ie);
+
+            // 5. Calculate the measurement matrix H_k
+            _kalmanFilter.H = e_measurementMatrix_H(e_Dcm_b, b_omega_ip, _b_leverArm_InsGnss, e_Omega_ie);
+
+            // 6. Calculate the measurement noise covariance matrix R_k
+            _kalmanFilter.R = e_measurementNoiseCovariance_R(gnssSigmaSquaredPosition, gnssSigmaSquaredVelocity);
+
+            // 8. Formulate the measurement z_k
+            _kalmanFilter.z = e_measurementInnovation_dz(posVelObs->e_position(), latestInertialNavSol.e_position(),
+                                                         posVelObs->e_velocity(), latestInertialNavSol.e_velocity(),
+                                                         latestInertialNavSol.e_Quat_b(), _b_leverArm_InsGnss, b_omega_ip, e_Omega_ie);
+        }
+
+        LOG_DATA("{}:     KF.H =\n{}", nameId(), _kalmanFilter.H);
+        LOG_DATA("{}:     KF.R =\n{}", nameId(), _kalmanFilter.R);
+        LOG_DATA("{}:     KF.z =\n{}", nameId(), _kalmanFilter.z);
+
+        if (_checkKalmanMatricesRanks)
+        {
+            Eigen::FullPivLU<Eigen::MatrixXd> lu(_kalmanFilter.H(all, all) * _kalmanFilter.P(all, all) * _kalmanFilter.H(all, all).transpose() + _kalmanFilter.R(all, all));
+            auto rank = lu.rank();
+            if (rank != _kalmanFilter.H(all, all).rows())
+            {
+                LOG_WARN("{}: [{}] (HPH^T + R).rank = {}", nameId(), posVelObs->insTime.toYMDHMS(GPST), rank);
+            }
+        }
+
+        // 7. Calculate the Kalman gain matrix K_k
+        // 9. Update the state vector estimate from x(-) to x(+)
+        // 10. Update the error covariance matrix from P(-) to P(+
+        _kalmanFilter.correctWithMeasurementInnovation();
+
+        LOG_DATA("{}:     KF.K =\n{}", nameId(), _kalmanFilter.K);
+        LOG_DATA("{}:     KF.x =\n{}", nameId(), _kalmanFilter.x);
+        LOG_DATA("{}:     KF.P =\n{}", nameId(), _kalmanFilter.P);
+
+        // Averaging of P to avoid numerical problems with symmetry (did not work)
+        // _kalmanFilter.P = ((_kalmanFilter.P + _kalmanFilter.P.transpose()) / 2.0);
+
+        if (_checkKalmanMatricesRanks)
+        {
+            Eigen::FullPivLU<Eigen::MatrixXd> lu(_kalmanFilter.H(all, all) * _kalmanFilter.P(all, all) * _kalmanFilter.H(all, all).transpose() + _kalmanFilter.R(all, all));
+            auto rank = lu.rank();
+            if (rank != _kalmanFilter.H(all, all).rows())
+            {
+                LOG_WARN("{}: [{}] (HPH^T + R).rank = {}", nameId(), posVelObs->insTime.toYMDHMS(GPST), rank);
+            }
+
+            Eigen::FullPivLU<Eigen::MatrixXd> luP(_kalmanFilter.P(all, all));
+            rank = luP.rank();
+            if (rank != _kalmanFilter.P(all, all).rows())
+            {
+                LOG_WARN("{}: [{}] P.rank = {}", nameId(), posVelObs->insTime.toYMDHMS(GPST), rank);
+            }
+        }
+
+        // LOG_DEBUG("{}: H\n{}\n", nameId(), _kalmanFilter.H);
+        // LOG_DEBUG("{}: R\n{}\n", nameId(), _kalmanFilter.R);
+        // LOG_DEBUG("{}: z =\n{}", nameId(), _kalmanFilter.z.transposed());
+
+        // LOG_DEBUG("{}: K\n{}\n", nameId(), _kalmanFilter.K);
+        // LOG_DEBUG("{}: x =\n{}", nameId(), _kalmanFilter.x.transposed());
+        // LOG_DEBUG("{}: P\n{}\n", nameId(), _kalmanFilter.P);
+
+        // LOG_DEBUG("{}: K * z =\n{}", nameId(), (_kalmanFilter.K(all, all) * _kalmanFilter.z(all)).transpose());
+
+        // LOG_DEBUG("{}: P - P^T\n{}\n", nameId(), _kalmanFilter.P(all, all) - _kalmanFilter.P(all, all).transpose());
+
+        // Push out the new data
+        auto lckfSolution = std::make_shared<InsGnssLCKFSolution>();
+        lckfSolution->insTime = posVelObs->insTime;
+        lckfSolution->positionError = _kalmanFilter.x.segment<3>(Pos);
+        lckfSolution->velocityError = _kalmanFilter.x.segment<3>(Vel);
+        lckfSolution->attitudeError = _kalmanFilter.x.segment<3>(Att) * (1. / SCALE_FACTOR_ATTITUDE);
+
+        _inertialIntegrator.applySensorBiasesIncrements(_lastImuObs->imuPos.p_quatAccel_b() * -_kalmanFilter.x.segment<3>(AccBias) * (1. / SCALE_FACTOR_ACCELERATION),
+                                                        _lastImuObs->imuPos.p_quatGyro_b() * -_kalmanFilter.x.segment<3>(GyrBias) * (1. / SCALE_FACTOR_ANGULAR_RATE));
+        lckfSolution->b_biasAccel = _inertialIntegrator.p_getLastAccelerationBias();
+        lckfSolution->b_biasGyro = _inertialIntegrator.p_getLastAngularRateBias();
+
+        if (_inertialIntegrator.getIntegrationFrame() == InertialIntegrator::IntegrationFrame::NED)
+        {
+            lckfSolution->positionError = lckfSolution->positionError.array() * Eigen::Array3d(1. / SCALE_FACTOR_LAT_LON, 1. / SCALE_FACTOR_LAT_LON, 1);
+            lckfSolution->frame = InsGnssLCKFSolution::Frame::NED;
+            _inertialIntegrator.applyStateErrors_n(lckfSolution->positionError, lckfSolution->velocityError, lckfSolution->attitudeError);
+            decltype(auto) state = _inertialIntegrator.getLatestState().value().get();
+            lckfSolution->setState_n(state.lla_position(), state.n_velocity(), state.n_Quat_b()); // TODO: setStateAndCovariance_e
+        }
+        else // if (_inertialIntegrator.getIntegrationFrame() == InertialIntegrator::IntegrationFrame::ECEF)
+        {
+            lckfSolution->frame = InsGnssLCKFSolution::Frame::ECEF;
+            _inertialIntegrator.applyStateErrors_e(lckfSolution->positionError, lckfSolution->velocityError, lckfSolution->attitudeError);
+            decltype(auto) state = _inertialIntegrator.getLatestState().value().get();
+            lckfSolution->setState_e(state.e_position(), state.e_velocity(), state.e_Quat_b()); // TODO: setStateAndCovariance_n
+        }
+
+        // Closed loop
+        _kalmanFilter.x(all).setZero();
+
+        invokeCallbacks(OUTPUT_PORT_INDEX_SOLUTION, lckfSolution);
+    }
+
+    void NAV::LooselyCoupledKF::looselyCoupledBaroUpdate()
+    {
+        const auto& latestInertialNavSol = _inertialIntegrator.getLatestState().value().get();
+        double baroSigmaSquared = 0;
+        const Eigen::Vector3d& lla_position = latestInertialNavSol.lla_position();
+        const Eigen::Vector3d& e_position = latestInertialNavSol.e_position();
+        switch (_baroMeasurementUncertaintyUnit)
+        {
+        case BaroMeasurementUncertaintyUnit::m:
+            baroSigmaSquared = std::pow(_baroMeasurementUncertainty, 2);
+            break;
+        case BaroMeasurementUncertaintyUnit::m2:
+            baroSigmaSquared = _baroMeasurementUncertainty;
+            break;
+        }
+
+        if (_inertialIntegrator.getIntegrationFrame() == InertialIntegrator::IntegrationFrame::NED)
+        {
+            _kalmanFilter.setMeasurements(MeasBaro);
+            _kalmanFilter.H = n_baroMeasurementMatrix_H();
+            _kalmanFilter.R = baroMeasurementNoiseCovariance_R(baroSigmaSquared);
+            _kalmanFilter.z = n_baroMeasurementInnovation_dz(_lastImuObs->getValueAt(12).value(), lla_position);
+        }
+        else // InertialIntegrator::IntegrationFrame::ECEF #TODO
+        {
+            _kalmanFilter.setMeasurements(MeasBaro);
+            _kalmanFilter.H = e_baroMeasurementMatrix_H(lla_position);
+            _kalmanFilter.R = baroMeasurementNoiseCovariance_R(baroSigmaSquared);
+            _kalmanFilter.z = e_baroMeasurementInnovation_dz(_lastImuObs->getValueAt(12).value(), lla_position, e_position);
+        }
+
+        if (_checkKalmanMatricesRanks)
+        {
+            Eigen::FullPivLU<Eigen::MatrixXd> lu(_kalmanFilter.H(all, all) * _kalmanFilter.P(all, all) * _kalmanFilter.H(all, all).transpose() + _kalmanFilter.R(all, all));
+            auto rank = lu.rank();
+            if (rank != _kalmanFilter.H(all, all).rows())
+            {
+                LOG_WARN("{}: (HPH^T + R).rank = {}", nameId(), rank);
+            }
+        }
+
+        _kalmanFilter.correctWithMeasurementInnovation();
+
+        LOG_DATA("{}:     KF.K =\n{}", nameId(), _kalmanFilter.K);
+        LOG_DATA("{}:     KF.x =\n{}", nameId(), _kalmanFilter.x);
+        LOG_DATA("{}:     KF.P =\n{}", nameId(), _kalmanFilter.P);
+
+        if (_checkKalmanMatricesRanks)
+        {
+            Eigen::FullPivLU<Eigen::MatrixXd> lu(_kalmanFilter.H(all, all) * _kalmanFilter.P(all, all) * _kalmanFilter.H(all, all).transpose() + _kalmanFilter.R(all, all));
+            auto rank = lu.rank();
+            if (rank != _kalmanFilter.H(all, all).rows())
+            {
+                LOG_WARN("{}: (HPH^T + R).rank = {}", nameId(), rank);
+            }
+
+            Eigen::FullPivLU<Eigen::MatrixXd> luP(_kalmanFilter.P(all, all));
+            rank = luP.rank();
+            if (rank != _kalmanFilter.P(all, all).rows())
+            {
+                LOG_WARN("{}: P.rank = {}", nameId(), rank);
+            }
+        }
+
+        LOG_DEBUG("{}: H\n{}\n", nameId(), _kalmanFilter.H);
+        // LOG_DEBUG("{}: R\n{}\n", nameId(), _kalmanFilter.R);
+        LOG_DEBUG("{}: z =\n{}", nameId(), _kalmanFilter.z.transposed());
+
+        // LOG_DEBUG("{}: K\n{}\n", nameId(), _kalmanFilter.K);
+        // LOG_DEBUG("{}: x =\n{}", nameId(), _kalmanFilter.x.transposed());
+        // LOG_DEBUG("{}: P\n{}\n", nameId(), _kalmanFilter.P);
+
+        // LOG_DEBUG("{}: K * z =\n{}", nameId(), (_kalmanFilter.K(all, all) * _kalmanFilter.z(all)).transpose());
+
+        // LOG_DEBUG("{}: P - P^T\n{}\n", nameId(), _kalmanFilter.P(all, all) - _kalmanFilter.P(all, all).transpose());
+
+        // Push out the new data
+        auto lckfSolution = std::make_shared<InsGnssLCKFSolution>();
+        lckfSolution->insTime = _lastImuObs->insTime;
+        lckfSolution->positionError = _kalmanFilter.x.segment<3>(Pos);
+        lckfSolution->velocityError = _kalmanFilter.x.segment<3>(Vel);
+        lckfSolution->attitudeError = _kalmanFilter.x.segment<3>(Att) * (1. / SCALE_FACTOR_ATTITUDE);
+
+        _inertialIntegrator.applySensorBiasesIncrements(_lastImuObs->imuPos.p_quatAccel_b() * -_kalmanFilter.x.segment<3>(AccBias) * (1. / SCALE_FACTOR_ACCELERATION),
+                                                        _lastImuObs->imuPos.p_quatGyro_b() * -_kalmanFilter.x.segment<3>(GyrBias) * (1. / SCALE_FACTOR_ANGULAR_RATE));
+        lckfSolution->b_biasAccel = _inertialIntegrator.p_getLastAccelerationBias();
+        lckfSolution->b_biasGyro = _inertialIntegrator.p_getLastAngularRateBias();
+
+        if (_inertialIntegrator.getIntegrationFrame() == InertialIntegrator::IntegrationFrame::NED)
+        {
+            lckfSolution->positionError = lckfSolution->positionError.array() * Eigen::Array3d(1. / SCALE_FACTOR_LAT_LON, 1. / SCALE_FACTOR_LAT_LON, 1);
+            lckfSolution->frame = InsGnssLCKFSolution::Frame::NED;
+            _inertialIntegrator.applyStateErrors_n(lckfSolution->positionError, lckfSolution->velocityError, lckfSolution->attitudeError);
+            const auto& state = _inertialIntegrator.getLatestState().value().get();
+            lckfSolution->setState_n(state.lla_position(), state.n_velocity(), state.n_Quat_b());
+        }
+        else // if (_inertialIntegrator.getIntegrationFrame() == InertialIntegrator::IntegrationFrame::ECEF)
+        {
+            lckfSolution->frame = InsGnssLCKFSolution::Frame::ECEF;
+            _inertialIntegrator.applyStateErrors_e(lckfSolution->positionError, lckfSolution->velocityError, lckfSolution->attitudeError);
+            const auto& state = _inertialIntegrator.getLatestState().value().get();
+            lckfSolution->setState_e(state.e_position(), state.e_velocity(), state.e_Quat_b());
+        }
+
+        _kalmanFilter.x(all).setZero();
+
+        invokeCallbacks(OUTPUT_PORT_INDEX_SOLUTION, lckfSolution);
+    }
+
+    // ###########################################################################################################
+    //                                             System matrix 𝐅
+    // ###########################################################################################################
+
+    NAV::KeyedMatrix<double, NAV::LooselyCoupledKF::KFStates, NAV::LooselyCoupledKF::KFStates, 15, 15>
+        NAV::LooselyCoupledKF::n_systemMatrix_F(const Eigen::Quaterniond& n_Quat_b,
+                                                const Eigen::Vector3d& b_specForce_ib,
+                                                const Eigen::Vector3d& n_omega_in,
+                                                const Eigen::Vector3d& n_velocity,
+                                                const Eigen::Vector3d& lla_position,
+                                                double R_N,
+                                                double R_E,
+                                                double g_0,
+                                                double r_eS_e,
+                                                const Eigen::Vector3d& tau_bad,
+                                                const Eigen::Vector3d& tau_bgd) const
+    {
+        double latitude = lla_position(0); // Geodetic latitude of the body in [rad]
+        double altitude = lla_position(2); // Geodetic height of the body in [m]
+
+        Eigen::Vector3d beta_bad = 1. / tau_bad.array(); // Gauss-Markov constant for the accelerometer 𝛽 = 1 / 𝜏 (𝜏 correlation length)
+        Eigen::Vector3d beta_bgd = 1. / tau_bgd.array(); // Gauss-Markov constant for the gyroscope 𝛽 = 1 / 𝜏 (𝜏 correlation length)
+
+        // System matrix 𝐅
+        // Math: \mathbf{F}^n = \begin{pmatrix} \mathbf{F}_{\dot{\psi},\psi}^n & \mathbf{F}_{\dot{\psi},\delta v}^n & \mathbf{F}_{\dot{\psi},\delta r}^n & \mathbf{0}_3 & \mathbf{C}_b^n \\ \mathbf{F}_{\delta \dot{v},\psi}^n & \mathbf{F}_{\delta \dot{v},\delta v}^n & \mathbf{F}_{\delta \dot{v},\delta r}^n & \mathbf{C}_b^n & \mathbf{0}_3 \\ \mathbf{0}_3 & \mathbf{F}_{\delta \dot{r},\delta v}^n & \mathbf{F}_{\delta \dot{r},\delta r}^n & \mathbf{0}_3 & \mathbf{0}_3 \\ \mathbf{0}_3 & \mathbf{0}_3 & \mathbf{0}_3 & \mathbf{0}_3 \vee -\mathbf{\beta} & \mathbf{0}_3 \\ \mathbf{0}_3 & \mathbf{0}_3 & \mathbf{0}_3 & \mathbf{0}_3 & \mathbf{0}_3 \vee -\mathbf{\beta} \end{pmatrix}
+        KeyedMatrix<double, KFStates, KFStates, 15, 15> F(Eigen::Matrix<double, 15, 15>::Zero(), States);
+
+        F.block<3>(Att, Att) = n_F_dpsi_dpsi(n_omega_in);
+        F.block<3>(Att, Vel) = n_F_dpsi_dv(latitude, altitude, R_N, R_E);
+        F.block<3>(Att, Pos) = n_F_dpsi_dr(latitude, altitude, n_velocity, R_N, R_E);
+        F.block<3>(Att, GyrBias) = n_F_dpsi_dw(n_Quat_b.toRotationMatrix());
+        F.block<3>(Vel, Att) = n_F_dv_dpsi(n_Quat_b * b_specForce_ib);
+        F.block<3>(Vel, Vel) = n_F_dv_dv(n_velocity, latitude, altitude, R_N, R_E);
+        F.block<3>(Vel, Pos) = n_F_dv_dr(n_velocity, latitude, altitude, R_N, R_E, g_0, r_eS_e);
+        F.block<3>(Vel, AccBias) = n_F_dv_df(n_Quat_b.toRotationMatrix());
+        F.block<3>(Pos, Vel) = n_F_dr_dv(latitude, altitude, R_N, R_E);
+        F.block<3>(Pos, Pos) = n_F_dr_dr(n_velocity, latitude, altitude, R_N, R_E);
+        if (_qCalculationAlgorithm == QCalculationAlgorithm::VanLoan)
+        {
+            F.block<3>(AccBias, AccBias) = n_F_df_df(_randomProcessAccel == RandomProcess::RandomWalk ? Eigen::Vector3d::Zero() : beta_bad);
+            F.block<3>(GyrBias, GyrBias) = n_F_dw_dw(_randomProcessGyro == RandomProcess::RandomWalk ? Eigen::Vector3d::Zero() : beta_bgd);
+        }
+
+        F.middleRows<3>(Att) *= SCALE_FACTOR_ATTITUDE; // 𝜓' [deg / s] = 180/π * ... [rad / s]
+        F.middleCols<3>(Att) *= 1. / SCALE_FACTOR_ATTITUDE;
+
+        // F.middleRows<3>(Vel) *= 1.; // 𝛿v' [m / s^2] = 1 * [m / s^2]
+        // F.middleCols<3>(Vel) *= 1. / 1.;
+
+        F.middleRows<2>({ PosLat, PosLon }) *= SCALE_FACTOR_LAT_LON; // 𝛿ϕ' [pseudometre / s] = R0 * [rad / s]
+        F.middleCols<2>({ PosLat, PosLon }) *= 1. / SCALE_FACTOR_LAT_LON;
+        // F.row(PosAlt) *= 1.; // 𝛿h' [m / s] = 1 * [m / s]
+        // F.col(PosAlt) *= 1. / 1.;
+
+        F.middleRows<3>(AccBias) *= SCALE_FACTOR_ACCELERATION; // 𝛿f' [mg / s] = 1e3 / g * [m / s^3]
+        F.middleCols<3>(AccBias) *= 1. / SCALE_FACTOR_ACCELERATION;
+
+        F.middleRows<3>(GyrBias) *= SCALE_FACTOR_ANGULAR_RATE; // 𝛿ω' [mrad / s^2] = 1e3 * [rad / s^2]
+        F.middleCols<3>(GyrBias) *= 1. / SCALE_FACTOR_ANGULAR_RATE;
+
+        return F;
+    }
+
+    NAV::KeyedMatrix<double, NAV::LooselyCoupledKF::KFStates, NAV::LooselyCoupledKF::KFStates, 15, 15>
+        NAV::LooselyCoupledKF::e_systemMatrix_F(const Eigen::Quaterniond& e_Quat_b,
+                                                const Eigen::Vector3d& b_specForce_ib,
+                                                const Eigen::Vector3d& e_position,
+                                                const Eigen::Vector3d& e_gravitation,
+                                                double r_eS_e,
+                                                const Eigen::Vector3d& e_omega_ie,
+                                                const Eigen::Vector3d& tau_bad,
+                                                const Eigen::Vector3d& tau_bgd) const
+    {
+        Eigen::Vector3d beta_bad = 1. / tau_bad.array(); // Gauss-Markov constant for the accelerometer 𝛽 = 1 / 𝜏 (𝜏 correlation length)
+        Eigen::Vector3d beta_bgd = 1. / tau_bgd.array(); // Gauss-Markov constant for the gyroscope 𝛽 = 1 / 𝜏 (𝜏 correlation length)
+
+        // System matrix 𝐅
+        // Math: \mathbf{F}^e = \begin{pmatrix} \mathbf{F}_{\dot{\psi},\psi}^n & \mathbf{0}_3 & \mathbf{0}_3 & \mathbf{0}_3 & \mathbf{C}_b^e \\ \mathbf{F}_{\delta \dot{v},\psi}^n & \mathbf{F}_{\delta \dot{v},\delta v}^n & \mathbf{F}_{\delta \dot{v},\delta r}^n & \mathbf{C}_b^e & \mathbf{0}_3 \\ \mathbf{0}_3 & \mathbf{F}_{\delta \dot{r},\delta v}^n & \mathbf{0}_3 & \mathbf{0}_3 & \mathbf{0}_3 \\ \mathbf{0}_3 & \mathbf{0}_3 & \mathbf{0}_3 & \mathbf{0}_3 \vee -\mathbf{\beta} & \mathbf{0}_3 \\ \mathbf{0}_3 & \mathbf{0}_3 & \mathbf{0}_3 & \mathbf{0}_3 & \mathbf{0}_3 \vee -\mathbf{\beta} \end{pmatrix}
+        KeyedMatrix<double, KFStates, KFStates, 15, 15> F(Eigen::Matrix<double, 15, 15>::Zero(), States);
+
+        F.block<3>(Att, Att) = e_F_dpsi_dpsi(e_omega_ie.z());
+        F.block<3>(Att, GyrBias) = e_F_dpsi_dw(e_Quat_b.toRotationMatrix());
+        F.block<3>(Vel, Att) = e_F_dv_dpsi(e_Quat_b * b_specForce_ib);
+        F.block<3>(Vel, Vel) = e_F_dv_dv(e_omega_ie.z());
+        F.block<3>(Vel, Pos) = e_F_dv_dr(e_position, e_gravitation, r_eS_e, e_omega_ie);
+        F.block<3>(Vel, AccBias) = e_F_dv_df(e_Quat_b.toRotationMatrix());
+        F.block<3>(Pos, Vel) = e_F_dr_dv();
+        if (_qCalculationAlgorithm == QCalculationAlgorithm::VanLoan)
+        {
+            F.block<3>(AccBias, AccBias) = e_F_df_df(_randomProcessAccel == RandomProcess::RandomWalk ? Eigen::Vector3d::Zero() : beta_bad);
+            F.block<3>(GyrBias, GyrBias) = e_F_dw_dw(_randomProcessGyro == RandomProcess::RandomWalk ? Eigen::Vector3d::Zero() : beta_bgd);
+        }
+
+        F.middleRows<3>(Att) *= SCALE_FACTOR_ATTITUDE; // 𝜓' [deg / s] = 180/π * ... [rad / s]
+        F.middleCols<3>(Att) *= 1. / SCALE_FACTOR_ATTITUDE;
+
+        // F.middleRows<3>(Vel) *= 1.; // 𝛿v' [m / s^2] = 1 * [m / s^2]
+        // F.middleCols<3>(Vel) *= 1. / 1.;
+
+        // F.middleRows<3>(Pos) *= 1.; // 𝛿r' [m / s] = 1 * [m / s]
+        // F.middleCols<3>(Pos) *= 1. / 1.;
+
+        F.middleRows<3>(AccBias) *= SCALE_FACTOR_ACCELERATION; // 𝛿f' [mg / s] = 1e3 / g * [m / s^3]
+        F.middleCols<3>(AccBias) *= 1. / SCALE_FACTOR_ACCELERATION;
+
+        F.middleRows<3>(GyrBias) *= SCALE_FACTOR_ANGULAR_RATE; // 𝛿ω' [mrad / s^2] = 1e3 * [rad / s^2]
+        F.middleCols<3>(GyrBias) *= 1. / SCALE_FACTOR_ANGULAR_RATE;
+
+        return F;
+    }
+
+    // ###########################################################################################################
+    //                                    Noise input matrix 𝐆 & Noise scale matrix 𝐖
+    //                                     System noise covariance matrix 𝐐
+    // ###########################################################################################################
+
+    NAV::KeyedMatrix<double, NAV::LooselyCoupledKF::KFStates, NAV::LooselyCoupledKF::KFStates, 15, 15>
+        NAV::LooselyCoupledKF::noiseInputMatrix_G(const Eigen::Quaterniond& ien_Quat_b)
+    {
+        // DCM matrix from body to navigation frame
+        Eigen::Matrix3d ien_Dcm_b = ien_Quat_b.toRotationMatrix();
+
+        // Math: \mathbf{G}_{a} = \begin{bmatrix} -\mathbf{C}_b^{i,e,n} & 0 & 0 & 0 \\ 0 & \mathbf{C}_b^{i,e,n} & 0 & 0 \\ 0 & 0 & 0 & 0 \\ 0 & 0 & \mathbf{I}_3 & 0 \\ 0 & 0 & 0 & \mathbf{I}_3 \end{bmatrix}
+        KeyedMatrix<double, KFStates, KFStates, 15, 15> G(Eigen::Matrix<double, 15, 15>::Zero(), States, States);
+
+        G.block<3>(Att, Att) = SCALE_FACTOR_ATTITUDE * ien_Dcm_b;
+        G.block<3>(Vel, Vel) = ien_Dcm_b;
+        G.block<3>(AccBias, AccBias) = SCALE_FACTOR_ACCELERATION * Eigen::Matrix3d::Identity();
+        G.block<3>(GyrBias, GyrBias) = SCALE_FACTOR_ANGULAR_RATE * Eigen::Matrix3d::Identity();
+
+        return G;
+    }
+
+    Eigen::Matrix<double, 15, 15> NAV::LooselyCoupledKF::noiseScaleMatrix_W(const Eigen::Vector3d& sigma_ra, const Eigen::Vector3d& sigma_rg,
+                                                                            const Eigen::Vector3d& sigma_bad, const Eigen::Vector3d& sigma_bgd,
+                                                                            const Eigen::Vector3d& tau_bad, const Eigen::Vector3d& tau_bgd)
+    {
+        Eigen::Matrix<double, 15, 15> W = Eigen::Matrix<double, 15, 15>::Zero();
+
+        W.diagonal() << sigma_rg.array().square(),
+            sigma_ra.array().square(),
+            Eigen::Vector3d::Zero(),
+            (_randomProcessAccel == RandomProcess::RandomWalk ? sigma_bad : psdBiasGaussMarkov(sigma_bad.array().square(), tau_bad)).array().square(), // S_bad
+            (_randomProcessGyro == RandomProcess::RandomWalk ? sigma_bgd : psdBiasGaussMarkov(sigma_bgd.array().square(), tau_bgd)).array().square();  // S_bgd
+
+        return W;
+    }
+
+    NAV::KeyedMatrix<double, NAV::LooselyCoupledKF::KFStates, NAV::LooselyCoupledKF::KFStates, 15, 15>
+        NAV::LooselyCoupledKF::n_systemNoiseCovarianceMatrix_Q(const Eigen::Vector3d& sigma2_ra, const Eigen::Vector3d& sigma2_rg,
+                                                               const Eigen::Vector3d& sigma2_bad, const Eigen::Vector3d& sigma2_bgd,
+                                                               const Eigen::Vector3d& tau_bad, const Eigen::Vector3d& tau_bgd,
+                                                               const Eigen::Matrix3d& n_F_21, const Eigen::Matrix3d& T_rn_p,
+                                                               const Eigen::Matrix3d& n_Dcm_b, const double& tau_s)
+    {
+        // Math: \mathbf{Q}_{INS}^n = \begin{pmatrix} \mathbf{Q}_{11} & {\mathbf{Q}_{21}^n}^T & {\mathbf{Q}_{31}^n}^T & \mathbf{0}_3 & {\mathbf{Q}_{51}^n}^T \\ \mathbf{Q}_{21}^n & \mathbf{Q}_{22}^n & {\mathbf{Q}_{32}^n}^T & {\mathbf{Q}_{42}^n}^T & \mathbf{Q}_{25}^n \\ \mathbf{Q}_{31}^n & \mathbf{Q}_{32}^n & \mathbf{Q}_{33}^n & \mathbf{Q}_{34}^n & \mathbf{Q}_{35}^n \\ \mathbf{0}_3 & \mathbf{Q}_{42}^n & {\mathbf{Q}_{34}^n}^T & S_{bad}\tau_s\mathbf{I}_3 & \mathbf{0}_3 \\ \mathbf{Q}_{51}^n & \mathbf{Q}_{52}^n & {\mathbf{Q}_{35}^n}^T & \mathbf{0}_3 & S_{bgd}\tau_s\mathbf{I}_3 \end{pmatrix} \qquad \text{P. Groves}\,(14.80)
+        Eigen::Vector3d S_ra = sigma2_ra * tau_s;
+        Eigen::Vector3d S_rg = sigma2_rg * tau_s;
+        Eigen::Vector3d S_bad = sigma2_bad.array() / tau_bad.array();
+        Eigen::Vector3d S_bgd = sigma2_bgd.array() / tau_bgd.array();
+
+        Eigen::Matrix3d b_Dcm_n = n_Dcm_b.transpose();
+
+        KeyedMatrix<double, KFStates, KFStates, 15, 15> Q(Eigen::Matrix<double, 15, 15>::Zero(), States, States);
+        Q.block<3>(Att, Att) = Q_psi_psi(S_rg, S_bgd, tau_s);                              // Q_11
+        Q.block<3>(Vel, Att) = ien_Q_dv_psi(S_rg, S_bgd, n_F_21, tau_s);                   // Q_21
+        Q.block<3>(Vel, Vel) = ien_Q_dv_dv(S_ra, S_bad, S_rg, S_bgd, n_F_21, tau_s);       // Q_22
+        Q.block<3>(Vel, GyrBias) = ien_Q_dv_domega(S_bgd, n_F_21, n_Dcm_b, tau_s);         // Q_25
+        Q.block<3>(Pos, Att) = n_Q_dr_psi(S_rg, S_bgd, n_F_21, T_rn_p, tau_s);             // Q_31
+        Q.block<3>(Pos, Vel) = n_Q_dr_dv(S_ra, S_bad, S_rg, S_bgd, n_F_21, T_rn_p, tau_s); // Q_32
+        Q.block<3>(Pos, Pos) = n_Q_dr_dr(S_ra, S_bad, S_rg, S_bgd, n_F_21, T_rn_p, tau_s); // Q_33
+        Q.block<3>(Pos, AccBias) = n_Q_dr_df(S_bgd, T_rn_p, n_Dcm_b, tau_s);               // Q_34
+        Q.block<3>(Pos, GyrBias) = n_Q_dr_domega(S_bgd, n_F_21, T_rn_p, n_Dcm_b, tau_s);   // Q_35
+        Q.block<3>(AccBias, Vel) = Q_df_dv(S_bad, b_Dcm_n, tau_s);                         // Q_42
+        Q.block<3>(AccBias, AccBias) = Q_df_df(S_bad, tau_s);                              // Q_44
+        Q.block<3>(GyrBias, Att) = Q_domega_psi(S_bgd, b_Dcm_n, tau_s);                    // Q_51
+        Q.block<3>(GyrBias, GyrBias) = Q_domega_domega(S_bgd, tau_s);                      // Q_55
+
+        Q.block<3>(Att, Vel) = Q.block<3>(Vel, Att).transpose();         // Q_21^T
+        Q.block<3>(Att, Pos) = Q.block<3>(Pos, Att).transpose();         // Q_31^T
+        Q.block<3>(Vel, Pos) = Q.block<3>(Pos, Vel).transpose();         // Q_32^T
+        Q.block<3>(AccBias, Pos) = Q.block<3>(Pos, AccBias).transpose(); // Q_34^T
+        Q.block<3>(GyrBias, Vel) = Q.block<3>(Vel, GyrBias).transpose(); // Q_25^T
+        Q.block<3>(GyrBias, Pos) = Q.block<3>(Pos, GyrBias).transpose(); // Q_35^T
+        Q.block<3>(Vel, AccBias) = Q.block<3>(AccBias, Vel).transpose(); // Q_42^T
+        Q.block<3>(Att, GyrBias) = Q.block<3>(GyrBias, Att).transpose(); // Q_51^T
+
+        Q.middleRows<3>(Att) *= SCALE_FACTOR_ATTITUDE;
+        Q.middleRows<2>({ PosLat, PosLon }) *= SCALE_FACTOR_LAT_LON;
+        Q.middleRows<3>(AccBias) *= SCALE_FACTOR_ACCELERATION;
+        Q.middleRows<3>(GyrBias) *= SCALE_FACTOR_ANGULAR_RATE;
+
+        Q.middleCols<3>(Att) *= SCALE_FACTOR_ATTITUDE;
+        Q.middleCols<2>({ PosLat, PosLon }) *= SCALE_FACTOR_LAT_LON;
+        Q.middleCols<3>(AccBias) *= SCALE_FACTOR_ACCELERATION;
+        Q.middleCols<3>(GyrBias) *= SCALE_FACTOR_ANGULAR_RATE;
+
+        return Q;
+    }
+
+    NAV::KeyedMatrix<double, NAV::LooselyCoupledKF::KFStates, NAV::LooselyCoupledKF::KFStates, 15, 15>
+        NAV::LooselyCoupledKF::e_systemNoiseCovarianceMatrix_Q(const Eigen::Vector3d& sigma2_ra, const Eigen::Vector3d& sigma2_rg,
+                                                               const Eigen::Vector3d& sigma2_bad, const Eigen::Vector3d& sigma2_bgd,
+                                                               const Eigen::Vector3d& tau_bad, const Eigen::Vector3d& tau_bgd,
+                                                               const Eigen::Matrix3d& e_F_21,
+                                                               const Eigen::Matrix3d& e_Dcm_b, const double& tau_s)
+    {
+        // Math: \mathbf{Q}_{INS}^e = \begin{pmatrix} \mathbf{Q}_{11} & {\mathbf{Q}_{21}^e}^T & {\mathbf{Q}_{31}^e}^T & \mathbf{0}_3 & {\mathbf{Q}_{51}^e}^T \\ \mathbf{Q}_{21}^e & \mathbf{Q}_{22}^e & {\mathbf{Q}_{32}^e}^T & {\mathbf{Q}_{42}^e}^T & \mathbf{Q}_{25}^e \\ \mathbf{Q}_{31}^e & \mathbf{Q}_{32}^e & \mathbf{Q}_{33}^e & \mathbf{Q}_{34}^e & \mathbf{Q}_{35}^e \\ \mathbf{0}_3 & \mathbf{Q}_{42}^e & {\mathbf{Q}_{34}^e}^T & S_{bad}\tau_s\mathbf{I}_3 & \mathbf{0}_3 \\ \mathbf{Q}_{51}^e & \mathbf{Q}_{52}^e & {\mathbf{Q}_{35}^e}^T & \mathbf{0}_3 & S_{bgd}\tau_s\mathbf{I}_3 \end{pmatrix} \qquad \text{P. Groves}\,(14.80)
+        Eigen::Vector3d S_ra = sigma2_ra * tau_s;
+        Eigen::Vector3d S_rg = sigma2_rg * tau_s;
+        Eigen::Vector3d S_bad = sigma2_bad.array() / tau_bad.array();
+        Eigen::Vector3d S_bgd = sigma2_bgd.array() / tau_bgd.array();
+
+        Eigen::Matrix3d b_Dcm_e = e_Dcm_b.transpose();
+
+        KeyedMatrix<double, KFStates, KFStates, 15, 15> Q(Eigen::Matrix<double, 15, 15>::Zero(), States, States);
+        Q.block<3>(Att, Att) = Q_psi_psi(S_rg, S_bgd, tau_s);                        // Q_11
+        Q.block<3>(Vel, Att) = ien_Q_dv_psi(S_rg, S_bgd, e_F_21, tau_s);             // Q_21
+        Q.block<3>(Vel, Vel) = ien_Q_dv_dv(S_ra, S_bad, S_rg, S_bgd, e_F_21, tau_s); // Q_22
+        Q.block<3>(Vel, GyrBias) = ien_Q_dv_domega(S_bgd, e_F_21, e_Dcm_b, tau_s);   // Q_25
+        Q.block<3>(Pos, Att) = ie_Q_dr_psi(S_rg, S_bgd, e_F_21, tau_s);              // Q_31
+        Q.block<3>(Pos, Vel) = ie_Q_dr_dv(S_ra, S_bad, S_rg, S_bgd, e_F_21, tau_s);  // Q_32
+        Q.block<3>(Pos, Pos) = ie_Q_dr_dr(S_ra, S_bad, S_rg, S_bgd, e_F_21, tau_s);  // Q_33
+        Q.block<3>(Pos, AccBias) = ie_Q_dr_df(S_bgd, e_Dcm_b, tau_s);                // Q_34
+        Q.block<3>(Pos, GyrBias) = ie_Q_dr_domega(S_bgd, e_F_21, e_Dcm_b, tau_s);    // Q_35
+        Q.block<3>(AccBias, Vel) = Q_df_dv(S_bad, b_Dcm_e, tau_s);                   // Q_42
+        Q.block<3>(AccBias, AccBias) = Q_df_df(S_bad, tau_s);                        // Q_44
+        Q.block<3>(GyrBias, Att) = Q_domega_psi(S_bgd, b_Dcm_e, tau_s);              // Q_51
+        Q.block<3>(GyrBias, GyrBias) = Q_domega_domega(S_bgd, tau_s);                // Q_55
+
+        Q.block<3>(Att, Vel) = Q.block<3>(Vel, Att).transpose();         // Q_21^T
+        Q.block<3>(Att, Pos) = Q.block<3>(Pos, Att).transpose();         // Q_31^T
+        Q.block<3>(Vel, Pos) = Q.block<3>(Pos, Vel).transpose();         // Q_32^T
+        Q.block<3>(AccBias, Pos) = Q.block<3>(Pos, AccBias).transpose(); // Q_34^T
+        Q.block<3>(GyrBias, Vel) = Q.block<3>(Vel, GyrBias).transpose(); // Q_25^T
+        Q.block<3>(GyrBias, Pos) = Q.block<3>(Pos, GyrBias).transpose(); // Q_35^T
+        Q.block<3>(Vel, AccBias) = Q.block<3>(AccBias, Vel).transpose(); // Q_42^T
+        Q.block<3>(Att, GyrBias) = Q.block<3>(GyrBias, Att).transpose(); // Q_51^T
+
+        Q.middleRows<3>(Att) *= SCALE_FACTOR_ATTITUDE;
+        Q.middleRows<3>(AccBias) *= SCALE_FACTOR_ACCELERATION;
+        Q.middleRows<3>(GyrBias) *= SCALE_FACTOR_ANGULAR_RATE;
+
+        Q.middleCols<3>(Att) *= SCALE_FACTOR_ATTITUDE;
+        Q.middleCols<3>(AccBias) *= SCALE_FACTOR_ACCELERATION;
+        Q.middleCols<3>(GyrBias) *= SCALE_FACTOR_ANGULAR_RATE;
+
+        return Q;
+    }
+
+    // ###########################################################################################################
+    //                                         Error covariance matrix P
+    // ###########################################################################################################
+
+    NAV::KeyedMatrix<double, NAV::LooselyCoupledKF::KFStates, NAV::LooselyCoupledKF::KFStates, 15, 15>
+        NAV::LooselyCoupledKF::initialErrorCovarianceMatrix_P0(const Eigen::Vector3d& variance_angles,
+                                                               const Eigen::Vector3d& variance_vel,
+                                                               const Eigen::Vector3d& variance_pos,
+                                                               const Eigen::Vector3d& variance_accelBias,
+                                                               const Eigen::Vector3d& variance_gyroBias) const
+    {
+        double scaleFactorPosition = _inertialIntegrator.getIntegrationFrame() == InertialIntegrator::IntegrationFrame::NED ? SCALE_FACTOR_LAT_LON : 1.0;
+
+        // 𝐏 Error covariance matrix
+        Eigen::Matrix<double, 15, 15> P = Eigen::Matrix<double, 15, 15>::Zero();
+
+        P.diagonal() << std::pow(SCALE_FACTOR_ATTITUDE, 2) * variance_angles, // Flight Angles covariance
+            variance_vel,                                                     // Velocity covariance
+            std::pow(scaleFactorPosition, 2) * variance_pos(0),               // Latitude/Pos X covariance
+            std::pow(scaleFactorPosition, 2) * variance_pos(1),               // Longitude/Pos Y covariance
+            variance_pos(2),                                                  // Altitude/Pos Z covariance
+            std::pow(SCALE_FACTOR_ACCELERATION, 2) * variance_accelBias,      // Accelerometer Bias covariance
+            std::pow(SCALE_FACTOR_ANGULAR_RATE, 2) * variance_gyroBias;       // Gyroscope Bias covariance
+
+        return { P, States };
+    }
+
+    // ###########################################################################################################
+    //                                                Correction
+    // ###########################################################################################################
+
+    NAV::KeyedMatrix<double, NAV::LooselyCoupledKF::KFMeas, NAV::LooselyCoupledKF::KFStates, 6, 15>
+        NAV::LooselyCoupledKF::n_measurementMatrix_H(const Eigen::Matrix3d& T_rn_p, const Eigen::Matrix3d& n_Dcm_b, const Eigen::Vector3d& b_omega_ib, const Eigen::Vector3d& b_leverArm_InsGnss, const Eigen::Matrix3d& n_Omega_ie)
+    {
+        // Math: \mathbf{H}_{G,k}^n = \begin{pmatrix} \mathbf{H}_{r1}^n & \mathbf{0}_3 & -\mathbf{I}_3 & \mathbf{0}_3 & \mathbf{0}_3 \\ \mathbf{H}_{v1}^n & -\mathbf{I}_3 & \mathbf{0}_3 & \mathbf{0}_3 & \mathbf{H}_{v5}^n \end{pmatrix}_k \qquad \text{P. Groves}\,(14.113)
+        // G denotes GNSS indicated
+
+        NAV::KeyedMatrix<double, NAV::LooselyCoupledKF::KFMeas, NAV::LooselyCoupledKF::KFStates, 6, 15> H(Eigen::Matrix<double, 6, 15>::Zero(), Meas, States);
+
+        // Math: \mathbf{H}_{r1}^n \approx \mathbf{\hat{T}}_{r(n)}^p \begin{bmatrix} \begin{pmatrix} \mathbf{C}_b^n \mathbf{l}_{ba}^p \end{pmatrix} \wedge \end{bmatrix} \qquad \text{P. Groves}\,(14.114)
+        H.block<3>(dPos, Att) = T_rn_p * math::skewSymmetricMatrix(n_Dcm_b * b_leverArm_InsGnss);
+        H.block<3>(dPos, Pos) = -Eigen::Matrix3d::Identity();
+        // Math: \mathbf{H}_{v1}^n \approx \begin{bmatrix} \begin{Bmatrix} \mathbf{C}_b^n (\mathbf{\hat{\omega}}_{ib}^b \wedge \mathbf{l}_{ba}^b) - \mathbf{\hat{\Omega}}_{ie}^n \mathbf{C}_b^n \mathbf{l}_{ba}^b \end{Bmatrix} \wedge \end{bmatrix} \qquad \text{P. Groves}\,(14.114)
+        H.block<3>(dVel, Att) = math::skewSymmetricMatrix(n_Dcm_b * (b_omega_ib.cross(b_leverArm_InsGnss)) - n_Omega_ie * n_Dcm_b * b_leverArm_InsGnss);
+        H.block<3>(dVel, Vel) = -Eigen::Matrix3d::Identity();
+        // Math: \mathbf{H}_{v5}^n = \mathbf{C}_b^n \begin{bmatrix} \mathbf{l}_{ba}^b \wedge \end{bmatrix} \qquad \text{P. Groves}\,(14.114)
+        H.block<3>(dVel, GyrBias) = n_Dcm_b * math::skewSymmetricMatrix(b_leverArm_InsGnss);
+
+        H.middleRows<2>({ dPosLat, dPosLon }) *= SCALE_FACTOR_LAT_LON;
+
+        H.middleCols<3>(Att) *= 1. / SCALE_FACTOR_ATTITUDE;
+        H.middleCols<2>({ PosLat, PosLon }) *= 1. / SCALE_FACTOR_LAT_LON;
+        // H.middleCols<3>(AccBias) *= 1. / SCALE_FACTOR_ACCELERATION; // Only zero elements
+        H.middleCols<3>(GyrBias) *= 1. / SCALE_FACTOR_ANGULAR_RATE;
+
+        return H;
+    }
+
+    NAV::KeyedMatrix<double, NAV::LooselyCoupledKF::KFMeas, NAV::LooselyCoupledKF::KFStates, 1, 15>
+        NAV::LooselyCoupledKF::n_baroMeasurementMatrix_H()
+    {
+        NAV::KeyedMatrix<double, NAV::LooselyCoupledKF::KFMeas, NAV::LooselyCoupledKF::KFStates, 1, 15> H(Eigen::Matrix<double, 1, 15>::Zero(), MeasBaro, States);
+        H(dAltMsl, PosAlt) = -1.0;
+
+        return H;
+    }
+    //#TODO
+    NAV::KeyedMatrix<double, NAV::LooselyCoupledKF::KFMeas, NAV::LooselyCoupledKF::KFStates, 1, 15>
+        NAV::LooselyCoupledKF::e_baroMeasurementMatrix_H(const Eigen::Vector3d& lla_positionEstimate)
+    {
+        double latitude = lla_positionEstimate[0];
+        double longitude = lla_positionEstimate[1];
+
+        NAV::KeyedMatrix<double, NAV::LooselyCoupledKF::KFMeas, NAV::LooselyCoupledKF::KFStates, 1, 15> H(Eigen::Matrix<double, 1, 15>::Zero(), MeasBaro, States);
+        H(dAltMsl, PosX) = -std::cos(latitude) * std::cos(longitude);
+        H(dAltMsl, PosY) = -std::cos(latitude) * std::sin(longitude);
+        H(dAltMsl, PosZ) = -std::sin(latitude);
+        return H;
+    }
+
+    NAV::KeyedMatrix<double, NAV::LooselyCoupledKF::KFMeas, NAV::LooselyCoupledKF::KFStates, 6, 15>
+        NAV::LooselyCoupledKF::e_measurementMatrix_H(const Eigen::Matrix3d& e_Dcm_b, const Eigen::Vector3d& b_omega_ib, const Eigen::Vector3d& b_leverArm_InsGnss, const Eigen::Matrix3d& e_Omega_ie)
+    {
+        // Math: \mathbf{H}_{G,k}^e = \begin{pmatrix} \mathbf{H}_{r1}^e & \mathbf{0}_3 & -\mathbf{I}_3 & \mathbf{0}_3 & \mathbf{0}_3 \\ \mathbf{H}_{v1}^e & -\mathbf{I}_3 & \mathbf{0}_3 & \mathbf{0}_3 & \mathbf{H}_{v5}^e \end{pmatrix}_k \qquad \text{P. Groves}\,(14.113)
+        // G denotes GNSS indicated
+
+        NAV::KeyedMatrix<double, NAV::LooselyCoupledKF::KFMeas, NAV::LooselyCoupledKF::KFStates, 6, 15> H(Eigen::Matrix<double, 6, 15>::Zero(), Meas, States);
+
+        // Math: \mathbf{H}_{r1}^e \approx \begin{bmatrix} \begin{pmatrix} \mathbf{C}_b^e \mathbf{l}_{ba}^p \end{pmatrix} \wedge \end{bmatrix} \qquad \text{P. Groves}\,(14.114)
+        H.block<3>(dPos, Att) = math::skewSymmetricMatrix(e_Dcm_b * b_leverArm_InsGnss);
+        H.block<3>(dPos, Pos) = -Eigen::Matrix3d::Identity();
+        // Math: \mathbf{H}_{v1}^e \approx \begin{bmatrix} \begin{Bmatrix} \mathbf{C}_b^e (\mathbf{\hat{\omega}}_{ib}^b \wedge \mathbf{l}_{ba}^b) - \mathbf{\hat{\Omega}}_{ie}^e \mathbf{C}_b^e \mathbf{l}_{ba}^b \end{Bmatrix} \wedge \end{bmatrix} \qquad \text{P. Groves}\,(14.114)
+        H.block<3>(dVel, Att) = math::skewSymmetricMatrix(e_Dcm_b * (b_omega_ib.cross(b_leverArm_InsGnss)) - e_Omega_ie * e_Dcm_b * b_leverArm_InsGnss);
+        H.block<3>(dVel, Vel) = -Eigen::Matrix3d::Identity();
+        // Math: \mathbf{H}_{v5}^e = \mathbf{C}_b^e \begin{bmatrix} \mathbf{l}_{ba}^b \wedge \end{bmatrix} \qquad \text{P. Groves}\,(14.114)
+        H.block<3>(dVel, GyrBias) = e_Dcm_b * math::skewSymmetricMatrix(b_leverArm_InsGnss);
+
+        H.middleCols<3>(Att) *= 1. / SCALE_FACTOR_ATTITUDE;
+        // H.middleCols<3>(AccBias) *= 1. / SCALE_FACTOR_ACCELERATION; // Only zero elements
+        H.middleCols<3>(GyrBias) *= 1. / SCALE_FACTOR_ANGULAR_RATE;
+
+        return H;
+    }
+
+    NAV::KeyedMatrix<double, NAV::LooselyCoupledKF::KFMeas, NAV::LooselyCoupledKF::KFMeas, 1, 1>
+        NAV::LooselyCoupledKF::baroMeasurementNoiseCovariance_R(const double BaroVarianceAltitude)
+    {
+        KeyedMatrix<double, KFMeas, KFMeas, 1, 1> R(Eigen::Matrix<double, 1, 1>::Zero(), MeasBaro);
+        R(dAltMsl, dAltMsl) = BaroVarianceAltitude;
+
+        return R;
+    }
+
+    NAV::KeyedMatrix<double, NAV::LooselyCoupledKF::KFMeas, NAV::LooselyCoupledKF::KFMeas, 6, 6>
+        NAV::LooselyCoupledKF::n_measurementNoiseCovariance_R(const Eigen::Vector3d& gnssVarianceLatLonAlt, const Eigen::Vector3d& gnssVarianceVelocity)
+    {
+        // Math: \mathbf{R} = \begin{pmatrix} \sigma^2_\phi & 0 & 0 & 0 & 0 & 0 \\ 0 & \sigma^2_\lambda & 0 & 0 & 0 & 0 \\ 0 & 0 & \sigma^2_h & 0 & 0 & 0 \\ 0 & 0 & 0 & \sigma^2_{v_N} & 0 & 0 \\ 0 & 0 & 0 & 0 & \sigma^2_{v_E} & 0 \\ 0 & 0 & 0 & 0 & 0 & \sigma^2_{v_D} \end{pmatrix}
+        KeyedMatrix<double, KFMeas, KFMeas, 6, 6> R(Eigen::Matrix<double, 6, 6>::Zero(), Meas);
+        R.block<3>(dPos, dPos).diagonal() = gnssVarianceLatLonAlt;
+        R.block<3>(dVel, dVel).diagonal() = gnssVarianceVelocity;
+
+        R.block<2>({ dPosLat, dPosLon }, { dPosLat, dPosLon }).diagonal() *= std::pow(SCALE_FACTOR_LAT_LON, 2);
+
+        return R;
+    }
+
+    NAV::KeyedMatrix<double, NAV::LooselyCoupledKF::KFMeas, NAV::LooselyCoupledKF::KFMeas, 6, 6>
+        NAV::LooselyCoupledKF::e_measurementNoiseCovariance_R(const Eigen::Vector3d& gnssVariancePosition, const Eigen::Vector3d& gnssVarianceVelocity)
+    {
+        // Math: \mathbf{R} = \begin{pmatrix} \sigma^2_x & 0 & 0 & 0 & 0 & 0 \\ 0 & \sigma^2_y & 0 & 0 & 0 & 0 \\ 0 & 0 & \sigma^2_z & 0 & 0 & 0 \\ 0 & 0 & 0 & \sigma^2_{v_x} & 0 & 0 \\ 0 & 0 & 0 & 0 & \sigma^2_{v_y} & 0 \\ 0 & 0 & 0 & 0 & 0 & \sigma^2_{v_z} \end{pmatrix}
+        KeyedMatrix<double, KFMeas, KFMeas, 6, 6> R(Eigen::Matrix<double, 6, 6>::Zero(), Meas);
+        R.block<3>(dPos, dPos).diagonal() = gnssVariancePosition;
+        R.block<3>(dVel, dVel).diagonal() = gnssVarianceVelocity;
+
+        return R;
+    }
+
+    NAV::KeyedVector<double, NAV::LooselyCoupledKF::KFMeas, 6>
+        NAV::LooselyCoupledKF::n_measurementInnovation_dz(const Eigen::Vector3d& lla_positionMeasurement, const Eigen::Vector3d& lla_positionEstimate,
+                                                          const Eigen::Vector3d& n_velocityMeasurement, const Eigen::Vector3d& n_velocityEstimate,
+                                                          const Eigen::Matrix3d& T_rn_p, const Eigen::Quaterniond& n_Quat_b, const Eigen::Vector3d& b_leverArm_InsGnss,
+                                                          const Eigen::Vector3d& b_omega_ib, const Eigen::Matrix3d& n_Omega_ie)
+    {
+        // Math: \delta\mathbf{z}_{G,k}^{n-} = \begin{pmatrix} \mathbf{\hat{p}}_{aG} - \mathbf{\hat{p}}_b - \mathbf{\hat{T}}_{r(n)}^p \mathbf{C}_b^n \mathbf{l}_{ba}^b \\ \mathbf{\hat{v}}_{eaG}^n - \mathbf{\hat{v}}_{eb}^n - \mathbf{C}_b^n (\mathbf{\hat{\omega}}_{ib}^b \wedge \mathbf{l}_{ba}^b) + \mathbf{\hat{\Omega}}_{ie}^n \mathbf{C}_b^n \mathbf{l}_{ba}^b \end{pmatrix}_k \qquad \text{P. Groves}\,(14.103)
+        Eigen::Vector3d deltaLLA = lla_positionMeasurement - lla_positionEstimate - T_rn_p * (n_Quat_b * b_leverArm_InsGnss);
+        Eigen::Vector3d deltaVel = n_velocityMeasurement - n_velocityEstimate - n_Quat_b * (b_omega_ib.cross(b_leverArm_InsGnss)) + n_Omega_ie * (n_Quat_b * b_leverArm_InsGnss);
+
+        deltaLLA.topRows<2>() *= SCALE_FACTOR_LAT_LON;
+
+        Eigen::Matrix<double, 6, 1> innovation;
+        innovation << deltaLLA, deltaVel;
+
+        return { innovation, Meas };
+    }
+
+    NAV::KeyedVector<double, NAV::LooselyCoupledKF::KFMeas, 1>
+        NAV::LooselyCoupledKF::n_baroMeasurementInnovation_dz(const double baroHeightMeasurement, const Eigen::Vector3d& lla_positionEstimate)
+    {
+        // TODO
+        double geoidHeight = egm96_compute_altitude_offset(lla_positionEstimate(0), lla_positionEstimate(1));
+        double deltaAlt = baroHeightMeasurement - lla_positionEstimate(2) + geoidHeight;
+
+        Eigen::Matrix<double, 1, 1> innovation;
+        innovation << deltaAlt;
+
+        return { innovation, MeasBaro };
+    }
+
+    NAV::KeyedVector<double, NAV::LooselyCoupledKF::KFMeas, 1>
+        NAV::LooselyCoupledKF::e_baroMeasurementInnovation_dz(const double baroHeightMeasurement, const Eigen::Vector3d& lla_positionEstimate, const Eigen::Vector3d& e_positionEstimate)
+    {
+        // TODO
+        double lat = lla_positionEstimate(0);
+        double lon = lla_positionEstimate(1);
+        Eigen::Vector3d n_poslocalFrame(lat, lon, 0);
+        Eigen::Vector3d e_poslocalFrame = trafo::lla2ecef_WGS84(n_poslocalFrame);
+        // LOG_DEBUG("e_poslocalFrame =\n{}", e_poslocalFrame);
+        Eigen::Vector3d e_positionEstimate_b = e_positionEstimate - e_poslocalFrame;
+        double geoidHeight = egm96_compute_altitude_offset(lla_positionEstimate(0), lla_positionEstimate(1));
+        double z = std::sin(lat) * e_positionEstimate_b(2);
+        double x = std::cos(lat) * std::cos(lon) * e_positionEstimate_b(0);
+        double y = std::cos(lat) * std::sin(lon) * e_positionEstimate_b(1);
+        double control = (z + x + y);
+        // double heightest = trafo::ecef2lla_WGS84(e_positionEstimate)(2);
+        double deltaAlt = baroHeightMeasurement - control + geoidHeight;
+
+        Eigen::Matrix<double, 1, 1> innovation;
+        innovation << deltaAlt;
+
+        return { innovation, MeasBaro };
+    }
+
+    NAV::KeyedVector<double, NAV::LooselyCoupledKF::KFMeas, 6>
+        NAV::LooselyCoupledKF::e_measurementInnovation_dz(const Eigen::Vector3d& e_positionMeasurement, const Eigen::Vector3d& e_positionEstimate,
+                                                          const Eigen::Vector3d& e_velocityMeasurement, const Eigen::Vector3d& e_velocityEstimate,
+                                                          const Eigen::Quaterniond& e_Quat_b, const Eigen::Vector3d& b_leverArm_InsGnss,
+                                                          const Eigen::Vector3d& b_omega_ib, const Eigen::Matrix3d& e_Omega_ie)
+    {
+        // Math: \delta\mathbf{z}_{G,k}^{e-} = \begin{pmatrix} \mathbf{\hat{r}}_{eaG}^e - \mathbf{\hat{r}}_{eb}^e - \mathbf{C}_b^e \mathbf{l}_{ba}^b \\ \mathbf{\hat{v}}_{eaG}^e - \mathbf{\hat{v}}_{eb}^e - \mathbf{C}_b^e (\mathbf{\hat{\omega}}_{ib}^b \wedge \mathbf{l}_{ba}^b) + \mathbf{\hat{\Omega}}_{ie}^e \mathbf{C}_b^e \mathbf{l}_{ba}^b \end{pmatrix}_k \qquad \text{P. Groves}\,(14.102)
+        Eigen::Vector3d deltaPos = e_positionMeasurement - e_positionEstimate - e_Quat_b * b_leverArm_InsGnss;
+        Eigen::Vector3d deltaVel = e_velocityMeasurement - e_velocityEstimate - e_Quat_b * (b_omega_ib.cross(b_leverArm_InsGnss)) + e_Omega_ie * (e_Quat_b * b_leverArm_InsGnss);
+
+        Eigen::Matrix<double, 6, 1> innovation;
+        innovation << deltaPos, deltaVel;
+
+        return { innovation, Meas };
+    }
+
+    std::ostream& operator<<(std::ostream& os, const NAV::LooselyCoupledKF::KFStates& obj)
+    {
+        return os << fmt::format("{}", obj);
+    }
+    std::ostream& operator<<(std::ostream& os, const NAV::LooselyCoupledKF::KFMeas& obj)
+    {
+        return os << fmt::format("{}", obj);
+    }