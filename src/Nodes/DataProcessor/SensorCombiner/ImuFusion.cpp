// This file is part of INSTINCT, the INS Toolkit for Integrated
// Navigation Concepts and Training by the Institute of Navigation of
// the University of Stuttgart, Germany.
//
// This Source Code Form is subject to the terms of the Mozilla Public
// License, v. 2.0. If a copy of the MPL was not distributed with this
// file, You can obtain one at https://mozilla.org/MPL/2.0/.

#include "ImuFusion.hpp"

#include "util/Logger.hpp"

#include <numeric>
#include "Navigation/Math/Math.hpp"
#include "Navigation/Transformations/CoordinateFrames.hpp"
#include "Navigation/Transformations/Units.hpp"

#include "NodeData/State/LcKfInsGnssErrors.hpp"

#include <imgui_internal.h>
#include "internal/gui/widgets/imgui_ex.hpp"
#include "internal/gui/widgets/InputWithUnit.hpp"
#include "internal/gui/widgets/HelpMarker.hpp"
#include "internal/gui/NodeEditorApplication.hpp"
#include "util/Json.hpp"

#include "internal/NodeManager.hpp"
namespace nm = NAV::NodeManager;
#include "internal/FlowManager.hpp"

namespace NAV
{
/// @brief Write info to a json object
/// @param[out] j Json output
/// @param[in] data Object to read info from
void to_json(json& j, const ImuFusion::PinData& data)
{
    j = json{
        // ---------------------------------------- Initialization -------------------------------------------
        { "initAngularRate", data.initAngularRate },
        { "initAngularRateUnit", data.initAngularRateUnit },
        { "initAcceleration", data.initAcceleration },
        { "initAccelerationUnit", data.initAccelerationUnit },
        { "initAngularAcc", data.initAngularAcc },
        { "initAngularAccUnit", data.initAngularAccUnit },
        { "initJerk", data.initJerk },
        { "initJerkUnit", data.initJerkUnit },
        { "initAngularRateBias", data.initAngularRateBias },
        { "initAngularRateBiasUnit", data.initAngularRateBiasUnit },
        { "initAccelerationBias", data.initAccelerationBias },
        { "initAccelerationBiasUnit", data.initAccelerationBiasUnit },
        { "initCovarianceAngularRate", data.initCovarianceAngularRate },
        { "initCovarianceAngularRateUnit", data.initCovarianceAngularRateUnit },
        { "initCovarianceAngularAcc", data.initCovarianceAngularAcc },
        { "initCovarianceAngularAccUnit", data.initCovarianceAngularAccUnit },
        { "initCovarianceAcceleration", data.initCovarianceAcceleration },
        { "initCovarianceAccelerationUnit", data.initCovarianceAccelerationUnit },
        { "initCovarianceJerk", data.initCovarianceJerk },
        { "initCovarianceJerkUnit", data.initCovarianceJerkUnit },
        { "initCovarianceBiasAngRate", data.initCovarianceBiasAngRate },
        { "initCovarianceBiasAngRateUnit", data.initCovarianceBiasAngRateUnit },
        { "initCovarianceBiasAcc", data.initCovarianceBiasAcc },
        { "initCovarianceBiasAccUnit", data.initCovarianceBiasAccUnit },
        // ----------------------------------------- Process Noise -------------------------------------------
        { "varAngularAccNoise", data.varAngularAccNoise },
        { "varAngularAccNoiseUnit", data.varAngularAccNoiseUnit },
        { "varJerkNoise", data.varJerkNoise },
        { "varJerkNoiseUnit", data.varJerkNoiseUnit },
        { "varBiasAccelerationNoise", data.varBiasAccelerationNoise },
        { "varBiasAccelerationNoiseUnit", data.varBiasAccelerationNoiseUnit },
        { "varBiasAngRateNoise", data.varBiasAngRateNoise },
        { "varBiasAngRateNoiseUnit", data.varBiasAngRateNoiseUnit },
        // --------------------------------------- Measurement Noise -----------------------------------------
        { "measurementUncertaintyAngularRateUnit", data.measurementUncertaintyAngularRateUnit },
        { "measurementUncertaintyAngularRate", data.measurementUncertaintyAngularRate },
        { "measurementUncertaintyAccelerationUnit", data.measurementUncertaintyAccelerationUnit },
        { "measurementUncertaintyAcceleration", data.measurementUncertaintyAcceleration },
    };
}
/// @brief Read info from a json object
/// @param[in] j Json variable to read info from
/// @param[out] data Output object
void from_json(const json& j, ImuFusion::PinData& data)
{
    // ------------------------------------------ Initialization ---------------------------------------------
    if (j.contains("initAngularRate"))
    {
        j.at("initAngularRate").get_to(data.initAngularRate);
    }
    if (j.contains("initAngularRateUnit"))
    {
        j.at("initAngularRateUnit").get_to(data.initAngularRateUnit);
    }
    if (j.contains("initAcceleration"))
    {
        j.at("initAcceleration").get_to(data.initAcceleration);
    }
    if (j.contains("initAccelerationUnit"))
    {
        j.at("initAccelerationUnit").get_to(data.initAccelerationUnit);
    }
    if (j.contains("initAngularAcc"))
    {
        j.at("initAngularAcc").get_to(data.initAngularAcc);
    }
    if (j.contains("initAngularAccUnit"))
    {
        j.at("initAngularAccUnit").get_to(data.initAngularAccUnit);
    }
    if (j.contains("initJerk"))
    {
        j.at("initJerk").get_to(data.initJerk);
    }
    if (j.contains("initJerkUnit"))
    {
        j.at("initJerkUnit").get_to(data.initJerkUnit);
    }
    if (j.contains("initAngularRateBias"))
    {
        j.at("initAngularRateBias").get_to(data.initAngularRateBias);
    }
    if (j.contains("initAngularRateBiasUnit"))
    {
        j.at("initAngularRateBiasUnit").get_to(data.initAngularRateBiasUnit);
    }
    if (j.contains("initAccelerationBias"))
    {
        j.at("initAccelerationBias").get_to(data.initAccelerationBias);
    }
    if (j.contains("initAccelerationBiasUnit"))
    {
        j.at("initAccelerationBiasUnit").get_to(data.initAccelerationBiasUnit);
    }
    if (j.contains("initCovarianceAngularRate"))
    {
        j.at("initCovarianceAngularRate").get_to(data.initCovarianceAngularRate);
    }
    if (j.contains("initCovarianceAngularRateUnit"))
    {
        j.at("initCovarianceAngularRateUnit").get_to(data.initCovarianceAngularRateUnit);
    }
    if (j.contains("initCovarianceAngularAcc"))
    {
        j.at("initCovarianceAngularAcc").get_to(data.initCovarianceAngularAcc);
    }
    if (j.contains("initCovarianceAngularAccUnit"))
    {
        j.at("initCovarianceAngularAccUnit").get_to(data.initCovarianceAngularAccUnit);
    }
    if (j.contains("initCovarianceAcceleration"))
    {
        j.at("initCovarianceAcceleration").get_to(data.initCovarianceAcceleration);
    }
    if (j.contains("initCovarianceAccelerationUnit"))
    {
        j.at("initCovarianceAccelerationUnit").get_to(data.initCovarianceAccelerationUnit);
    }
    if (j.contains("initCovarianceJerk"))
    {
        j.at("initCovarianceJerk").get_to(data.initCovarianceJerk);
    }
    if (j.contains("initCovarianceJerkUnit"))
    {
        j.at("initCovarianceJerkUnit").get_to(data.initCovarianceJerkUnit);
    }
    if (j.contains("initCovarianceBiasAngRate"))
    {
        j.at("initCovarianceBiasAngRate").get_to(data.initCovarianceBiasAngRate);
    }
    if (j.contains("initCovarianceBiasAngRateUnit"))
    {
        j.at("initCovarianceBiasAngRateUnit").get_to(data.initCovarianceBiasAngRateUnit);
    }
    if (j.contains("initCovarianceBiasAccUnit"))
    {
        j.at("initCovarianceBiasAccUnit").get_to(data.initCovarianceBiasAccUnit);
    }
    if (j.contains("initCovarianceBiasAccUnit"))
    {
        j.at("initCovarianceBiasAccUnit").get_to(data.initCovarianceBiasAccUnit);
    }
    // ------------------------------------------- Process Noise ---------------------------------------------
    if (j.contains("varAngularAccNoise"))
    {
        j.at("varAngularAccNoise").get_to(data.varAngularAccNoise);
    }
    if (j.contains("varAngularAccNoiseUnit"))
    {
        j.at("varAngularAccNoiseUnit").get_to(data.varAngularAccNoiseUnit);
    }
    if (j.contains("varJerkNoise"))
    {
        j.at("varJerkNoise").get_to(data.varJerkNoise);
    }
    if (j.contains("varJerkNoiseUnit"))
    {
        j.at("varJerkNoiseUnit").get_to(data.varJerkNoiseUnit);
    }
    if (j.contains("varBiasAccelerationNoise"))
    {
        j.at("varBiasAccelerationNoise").get_to(data.varBiasAccelerationNoise);
    }
    if (j.contains("varBiasAccelerationNoiseUnit"))
    {
        j.at("varBiasAccelerationNoiseUnit").get_to(data.varBiasAccelerationNoiseUnit);
    }
    if (j.contains("varBiasAngRateNoise"))
    {
        j.at("varBiasAngRateNoise").get_to(data.varBiasAngRateNoise);
    }
    if (j.contains("varBiasAngRateNoiseUnit"))
    {
        j.at("varBiasAngRateNoiseUnit").get_to(data.varBiasAngRateNoiseUnit);
    }
    // ----------------------------------------- Measurement Noise -------------------------------------------
    if (j.contains("measurementUncertaintyAngularRate"))
    {
        j.at("measurementUncertaintyAngularRate").get_to(data.measurementUncertaintyAngularRate);
    }
    if (j.contains("measurementUncertaintyAngularRateUnit"))
    {
        j.at("measurementUncertaintyAngularRateUnit").get_to(data.measurementUncertaintyAngularRateUnit);
    }
    if (j.contains("measurementUncertaintyAcceleration"))
    {
        j.at("measurementUncertaintyAcceleration").get_to(data.measurementUncertaintyAcceleration);
    }
    if (j.contains("measurementUncertaintyAccelerationUnit"))
    {
        j.at("measurementUncertaintyAccelerationUnit").get_to(data.measurementUncertaintyAccelerationUnit);
    }
}
} // namespace NAV

NAV::ImuFusion::ImuFusion()
    : Imu(typeStatic())
{
    LOG_TRACE("{}: called", name);

    _hasConfig = true;
    _guiConfigDefaultWindowSize = { 991, 1059 };

    nm::CreateOutputPin(this, "Combined ImuObs", Pin::Type::Flow, { NAV::ImuObs::type() });
    updateNumberOfInputPins();
}

NAV::ImuFusion::~ImuFusion()
{
    LOG_TRACE("{}: called", nameId());
}

std::string NAV::ImuFusion::typeStatic()
{
    return "ImuFusion";
}

std::string NAV::ImuFusion::type() const
{
    return typeStatic();
}

std::string NAV::ImuFusion::category()
{
    return "Data Processor";
}

void NAV::ImuFusion::guiConfig()
{
    constexpr float configWidth = 380.0F;
    constexpr float unitWidth = 150.0F;

    if (ImGui::BeginTable(fmt::format("Pin Settings##{}", size_t(id)).c_str(), inputPins.size() > 1 ? 2 : 1,
                          ImGuiTableFlags_Borders | ImGuiTableFlags_SizingFixedFit | ImGuiTableFlags_NoHostExtendX, ImVec2(0.0F, 0.0F)))
    {
        ImGui::TableSetupColumn("Pin");
        if (inputPins.size() > 2)
        {
            ImGui::TableSetupColumn("");
        }
        ImGui::TableHeadersRow();

        for (size_t pinIndex = 0; pinIndex < _pinData.size(); ++pinIndex)
        {
            ImGui::TableNextRow();
            ImGui::TableNextColumn(); // Pin

            ImGui::TextUnformatted(fmt::format("{}", inputPins.at(pinIndex).name).c_str());

            if (inputPins.size() > 2) // Minimum # of pins for the fusion to make sense is two
            {
                ImGui::TableNextColumn(); // Delete
                if (!(pinIndex == 0))     // Don't delete Pin 1, it's the reference for all other sensor (biases) that follow
                {
                    if (ImGui::Button(fmt::format("x##{} - {}", size_t(id), pinIndex).c_str()))
                    {
                        nm::DeleteInputPin(inputPins.at(pinIndex));
                        nm::DeleteOutputPin(outputPins.at(pinIndex));
                        _pinData.erase(_pinData.begin() + static_cast<int64_t>(pinIndex - 1));
                        --_nInputPins;
                        flow::ApplyChanges();
                        updateNumberOfInputPins();
                    }
                    if (ImGui::IsItemHovered())
                    {
                        ImGui::SetTooltip("Delete the pin");
                    }
                }
            }
        }

        ImGui::TableNextRow();
        ImGui::TableNextColumn(); // Pin
        if (ImGui::Button(fmt::format("Add Pin##{}", size_t(id)).c_str()))
        {
            ++_nInputPins;
            LOG_DEBUG("{}: # Input Pins changed to {}", nameId(), _nInputPins);
            flow::ApplyChanges();
            updateNumberOfInputPins();
        }

        ImGui::EndTable();
    }

    ImGui::Separator();

    ImGui::SetNextItemOpen(true, ImGuiCond_FirstUseEver);

    float columnWidth = 130.0F * gui::NodeEditorApplication::windowFontRatio();

    ImGui::SetNextItemWidth(columnWidth);
    if (ImGui::InputDoubleL(fmt::format("Highest IMU sample rate in [Hz]##{}", size_t(id)).c_str(), &_imuFrequency, 1e-3, 1e4, 0.0, 0.0, "%.0f"))
    {
        LOG_DEBUG("{}: imuFrequency changed to {}", nameId(), _imuFrequency);
        flow::ApplyChanges();
    }
    ImGui::SameLine();
    gui::widgets::HelpMarker("The inverse of this rate is used as the initial 'dt' for the Kalman Filter Prediction (Phi and Q).");

    if (ImGui::Checkbox(fmt::format("Rank check for Kalman filter matrices##{}", size_t(id)).c_str(), &_checkKalmanMatricesRanks))
    {
        LOG_DEBUG("{}: checkKalmanMatricesRanks {}", nameId(), _checkKalmanMatricesRanks);
        flow::ApplyChanges();
    }
    ImGui::SameLine();
    gui::widgets::HelpMarker("Computationally intensive - only recommended for debugging.");

    if (ImGui::Checkbox(fmt::format("Auto-initialize Kalman filter##{}", size_t(id)).c_str(), &_autoInitKF))
    {
        LOG_DATA("{}: auto-initialize KF: {}", nameId(), _autoInitKF);
        flow::ApplyChanges();
    }
    ImGui::SameLine();
    gui::widgets::HelpMarker("Initializes the KF by averaging the data over a specified time frame");

    ImGui::Separator();

    if (_autoInitKF)
    {
<<<<<<< HEAD
        ImGui::Text("Kalman Filter initialization (auto-init)");
=======
        if (gui::widgets::InputDouble3WithUnit(fmt::format("Angular rate covariance ({})##{}",
                                                           _pinData[0].initCovarianceAngularRateUnit == PinData::AngRateVarianceUnit::rad2_s2
                                                                   || _pinData[0].initCovarianceAngularRateUnit == PinData::AngRateVarianceUnit::deg2_s2
                                                               ? "Variance σ²"
                                                               : "Standard deviation σ",
                                                           size_t(id))
                                                   .c_str(),
                                               configWidth, unitWidth, _pinData[0].initCovarianceAngularRate.data(), reinterpret_cast<int*>(&_pinData[0].initCovarianceAngularRateUnit), "(rad/s)^2\0"
                                                                                                                                                                                         "rad/s\0"
                                                                                                                                                                                         "(deg/s)^2\0"
                                                                                                                                                                                         "deg/s\0\0",
                                               "%.2e", ImGuiInputTextFlags_CharsScientific))
        {
            LOG_DEBUG("{}: initCovarianceAngularRate changed to {}", nameId(), _pinData[0].initCovarianceAngularRate);
            LOG_DEBUG("{}: AngRateVarianceUnit changed to {}", nameId(), fmt::underlying(_pinData[0].initCovarianceAngularRateUnit));
            flow::ApplyChanges();
        }
>>>>>>> 8546e6c2

        ImGui::SetNextItemWidth(columnWidth);
        if (ImGui::InputDoubleL(fmt::format("Averaging time in [s]##{}", size_t(id)).c_str(), &_averageEndTime, 1e-3, 1e4, 0.0, 0.0, "%.0f"))
        {
<<<<<<< HEAD
            LOG_DEBUG("{}: averageEndTime changed to {}", nameId(), _averageEndTime);
=======
            LOG_DEBUG("{}: initCovarianceAngularAcc changed to {}", nameId(), _pinData[0].initCovarianceAngularAcc);
            LOG_DEBUG("{}: PinData::AngularAccVarianceUnit changed to {}", nameId(), fmt::underlying(_pinData[0].initCovarianceAngularAccUnit));
>>>>>>> 8546e6c2
            flow::ApplyChanges();
        }
        ImGui::SameLine();
        gui::widgets::HelpMarker("Determines how long the data is averaged before the KF is auto-initialized");

        if (ImGui::Checkbox(fmt::format("Initialize Jerk variance to acceleration variance and angular acceleration variance to angular rate variance##{}", size_t(id)).c_str(), &_initJerkAngAcc))
        {
<<<<<<< HEAD
            LOG_DATA("{}: initJerkAngAcc: {}", nameId(), _initJerkAngAcc);
=======
            LOG_DEBUG("{}: initCovarianceAcceleration changed to {}", nameId(), _pinData[0].initCovarianceAcceleration);
            LOG_DEBUG("{}: PinData::AccelerationVarianceUnit changed to {}", nameId(), fmt::underlying(_pinData[0].initCovarianceAccelerationUnit));
>>>>>>> 8546e6c2
            flow::ApplyChanges();
        }
        ImGui::SameLine();
        gui::widgets::HelpMarker("Otherwise zero");
    }
    else
    {
        ImGui::Text("Kalman Filter initialization (manual init)");

        ImGui::SetNextItemOpen(true, ImGuiCond_FirstUseEver);
        if (ImGui::TreeNode(fmt::format("x - State vector##{}", size_t(id)).c_str()))
        {
<<<<<<< HEAD
            if (gui::widgets::InputDouble3WithUnit(fmt::format("Angular rate##{}", size_t(id)).c_str(),
                                                   configWidth, unitWidth, _pinData[0].initAngularRate.data(), reinterpret_cast<int*>(&_pinData[0].initAngularRateUnit), "deg/s\0"
                                                                                                                                                                         "rad/s\0\0",
                                                   "%.2e", ImGuiInputTextFlags_CharsScientific))
            {
                LOG_DATA("{}: initAngularRate changed to {}", nameId(), _pinData[0].initAngularRate);
                LOG_DATA("{}: AngularRateUnit changed to {}", nameId(), _pinData[0].initAngularRateUnit);
                flow::ApplyChanges();
            }

            if (gui::widgets::InputDouble3WithUnit(fmt::format("Acceleration##{}", size_t(id)).c_str(),
                                                   configWidth, unitWidth, _pinData[0].initAcceleration.data(), reinterpret_cast<int*>(&_pinData[0].initAccelerationUnit), "m/s²\0\0", "%.2e", ImGuiInputTextFlags_CharsScientific))
            {
                LOG_DATA("{}: initAcceleration changed to {}", nameId(), _pinData[0].initAcceleration);
                LOG_DATA("{}: initAccelerationUnit changed to {}", nameId(), _pinData[0].initAccelerationUnit);
                flow::ApplyChanges();
            }

            if (gui::widgets::InputDouble3WithUnit(fmt::format("Angular Acceleration##{}", size_t(id)).c_str(),
                                                   configWidth, unitWidth, _pinData[0].initAngularAcc.data(), reinterpret_cast<int*>(&_pinData[0].initAngularAccUnit), "deg/s²\0"
                                                                                                                                                                       "rad/s^2\0\0",
                                                   "%.2e", ImGuiInputTextFlags_CharsScientific))
            {
                LOG_DATA("{}: initAngularAcc changed to {}", nameId(), _pinData[0].initAngularAcc);
                LOG_DATA("{}: initAngularAccUnit changed to {}", nameId(), _pinData[0].initAngularAccUnit);
                flow::ApplyChanges();
            }

            if (gui::widgets::InputDouble3WithUnit(fmt::format("Jerk##{}", size_t(id)).c_str(),
                                                   configWidth, unitWidth, _pinData[0].initJerk.data(), reinterpret_cast<int*>(&_pinData[0].initJerkUnit), "m/s³\0\0",
                                                   "%.2e", ImGuiInputTextFlags_CharsScientific))
            {
                LOG_DATA("{}: initJerk changed to {}", nameId(), _pinData[0].initJerk);
                LOG_DATA("{}: PinData::JerkVarianceUnit changed to {}", nameId(), _pinData[0].initJerkUnit);
                flow::ApplyChanges();
            }

            for (size_t pinIndex = 1; pinIndex < _nInputPins; ++pinIndex)
            {
                if (gui::widgets::InputDouble3WithUnit(fmt::format("Angular rate bias of sensor {}##{}", pinIndex + 1, size_t(id)).c_str(),
                                                       configWidth, unitWidth, _pinData[pinIndex].initAngularRateBias.data(), reinterpret_cast<int*>(&_pinData[pinIndex].initAngularRateBiasUnit), "deg/s\0rad/s\0\0",
                                                       "%.2e", ImGuiInputTextFlags_CharsScientific))
                {
                    flow::ApplyChanges();
                }

                if (gui::widgets::InputDouble3WithUnit(fmt::format("Acceleration bias of sensor {}##{}", pinIndex + 1, size_t(id)).c_str(),
                                                       configWidth, unitWidth, _pinData[pinIndex].initAccelerationBias.data(), reinterpret_cast<int*>(&_pinData[pinIndex].initAccelerationBiasUnit), "m/s^2\0\0",
                                                       "%.2e", ImGuiInputTextFlags_CharsScientific))
                {
                    flow::ApplyChanges();
                }
            }

            ImGui::TreePop();
=======
            LOG_DEBUG("{}: initCovarianceJerk changed to {}", nameId(), _pinData[0].initCovarianceJerk);
            LOG_DEBUG("{}: PinData::JerkVarianceUnit changed to {}", nameId(), fmt::underlying(_pinData[0].initCovarianceJerkUnit));
            flow::ApplyChanges();
>>>>>>> 8546e6c2
        }

        ImGui::SetNextItemOpen(true, ImGuiCond_FirstUseEver);
        if (ImGui::TreeNode(fmt::format("P - Error covariance matrix##{}", size_t(id)).c_str()))
        {
            if (gui::widgets::InputDouble3WithUnit(fmt::format("Angular rate covariance ({})##{}",
                                                               _pinData[0].initCovarianceAngularRateUnit == PinData::AngRateVarianceUnit::rad2_s2
                                                                       || _pinData[0].initCovarianceAngularRateUnit == PinData::AngRateVarianceUnit::deg2_s2
                                                                   ? "Variance σ²"
                                                                   : "Standard deviation σ",
                                                               size_t(id))
                                                       .c_str(),
                                                   configWidth, unitWidth, _pinData[0].initCovarianceAngularRate.data(), reinterpret_cast<int*>(&_pinData[0].initCovarianceAngularRateUnit), "(rad/s)²\0"
                                                                                                                                                                                             "rad/s\0"
                                                                                                                                                                                             "(deg/s)²\0"
                                                                                                                                                                                             "deg/s\0\0",
                                                   "%.2e", ImGuiInputTextFlags_CharsScientific))
            {
<<<<<<< HEAD
                LOG_DATA("{}: initCovarianceAngularRate changed to {}", nameId(), _pinData[0].initCovarianceAngularRate);
                LOG_DATA("{}: AngRateVarianceUnit changed to {}", nameId(), _pinData[0].initCovarianceAngularRateUnit);
=======
                LOG_DEBUG("{}: initCovarianceBiasAngRate changed to {}", nameId(), _pinData[pinIndex].initCovarianceBiasAngRate);
                LOG_DEBUG("{}: PinData::AngRateVarianceUnit changed to {}", nameId(), fmt::underlying(_pinData[pinIndex].initCovarianceBiasAngRateUnit));
>>>>>>> 8546e6c2
                flow::ApplyChanges();
            }

            if (gui::widgets::InputDouble3WithUnit(fmt::format("Angular acceleration covariance ({})##{}",
                                                               _pinData[0].initCovarianceAngularAccUnit == PinData::AngularAccVarianceUnit::rad2_s4
                                                                       || _pinData[0].initCovarianceAngularAccUnit == PinData::AngularAccVarianceUnit::deg2_s4
                                                                   ? "Variance σ²"
                                                                   : "Standard deviation σ",
                                                               size_t(id))
                                                       .c_str(),
                                                   configWidth, unitWidth, _pinData[0].initCovarianceAngularAcc.data(), reinterpret_cast<int*>(&_pinData[0].initCovarianceAngularAccUnit), "(rad^2)/(s^4)\0"
                                                                                                                                                                                           "rad/s^2\0"
                                                                                                                                                                                           "(deg^2)/(s^4)\0"
                                                                                                                                                                                           "deg/s^2\0\0",
                                                   "%.2e", ImGuiInputTextFlags_CharsScientific))
            {
<<<<<<< HEAD
                LOG_DATA("{}: initCovarianceAngularAcc changed to {}", nameId(), _pinData[0].initCovarianceAngularAcc);
                LOG_DATA("{}: PinData::AngularAccVarianceUnit changed to {}", nameId(), _pinData[0].initCovarianceAngularAccUnit);
=======
                LOG_DEBUG("{}: initCovarianceBiasAcc changed to {}", nameId(), _pinData[pinIndex].initCovarianceBiasAcc);
                LOG_DEBUG("{}: PinData::AccelerationVarianceUnit changed to {}", nameId(), fmt::underlying(_pinData[pinIndex].initCovarianceBiasAccUnit));
>>>>>>> 8546e6c2
                flow::ApplyChanges();
            }

            if (gui::widgets::InputDouble3WithUnit(fmt::format("Acceleration covariance ({})##{}",
                                                               _pinData[0].initCovarianceAccelerationUnit == PinData::AccelerationVarianceUnit::m2_s4
                                                                   ? "Variance σ²"
                                                                   : "Standard deviation σ",
                                                               size_t(id))
                                                       .c_str(),
                                                   configWidth, unitWidth, _pinData[0].initCovarianceAcceleration.data(), reinterpret_cast<int*>(&_pinData[0].initCovarianceAccelerationUnit), "(m^2)/(s^4)\0"
                                                                                                                                                                                               "m/s^2\0\0",
                                                   "%.2e", ImGuiInputTextFlags_CharsScientific))
            {
                LOG_DATA("{}: initCovarianceAcceleration changed to {}", nameId(), _pinData[0].initCovarianceAcceleration);
                LOG_DATA("{}: PinData::AccelerationVarianceUnit changed to {}", nameId(), _pinData[0].initCovarianceAccelerationUnit);
                flow::ApplyChanges();
            }

            if (gui::widgets::InputDouble3WithUnit(fmt::format("Jerk covariance ({})##{}",
                                                               _pinData[0].initCovarianceJerkUnit == PinData::JerkVarianceUnit::m2_s6
                                                                   ? "Variance σ²"
                                                                   : "Standard deviation σ",
                                                               size_t(id))
                                                       .c_str(),
                                                   configWidth, unitWidth, _pinData[0].initCovarianceJerk.data(), reinterpret_cast<int*>(&_pinData[0].initCovarianceJerkUnit), "(m^2)/(s^6)\0"
                                                                                                                                                                               "m/s^3\0\0",
                                                   "%.2e", ImGuiInputTextFlags_CharsScientific))
            {
                LOG_DATA("{}: initCovarianceJerk changed to {}", nameId(), _pinData[0].initCovarianceJerk);
                LOG_DATA("{}: PinData::JerkVarianceUnit changed to {}", nameId(), _pinData[0].initCovarianceJerkUnit);
                flow::ApplyChanges();
            }

            for (size_t pinIndex = 1; pinIndex < _nInputPins; ++pinIndex)
            {
                if (gui::widgets::InputDouble3WithUnit(fmt::format("Angular rate bias covariance of sensor {} ({})##{}", pinIndex + 1,
                                                                   _pinData[pinIndex].initCovarianceBiasAngRateUnit == PinData::AngRateVarianceUnit::rad2_s2
                                                                           || _pinData[pinIndex].initCovarianceBiasAngRateUnit == PinData::AngRateVarianceUnit::deg2_s2
                                                                       ? "Variance σ²"
                                                                       : "Standard deviation σ",
                                                                   size_t(id))
                                                           .c_str(),
                                                       configWidth, unitWidth, _pinData[pinIndex].initCovarianceBiasAngRate.data(), reinterpret_cast<int*>(&_pinData[pinIndex].initCovarianceBiasAngRateUnit), "(rad^2)/(s^2)\0"
                                                                                                                                                                                                               "rad/s\0"
                                                                                                                                                                                                               "(deg^2)/(s^2)\0"
                                                                                                                                                                                                               "deg/s\0\0",
                                                       "%.2e", ImGuiInputTextFlags_CharsScientific))
                {
                    LOG_DATA("{}: initCovarianceBiasAngRate changed to {}", nameId(), _pinData[pinIndex].initCovarianceBiasAngRate);
                    LOG_DATA("{}: PinData::AngRateVarianceUnit changed to {}", nameId(), _pinData[pinIndex].initCovarianceBiasAngRateUnit);
                    flow::ApplyChanges();
                }

                if (gui::widgets::InputDouble3WithUnit(fmt::format("Acceleration bias covariance of sensor {} ({})##{}", pinIndex + 1,
                                                                   _pinData[pinIndex].initCovarianceBiasAccUnit == PinData::AccelerationVarianceUnit::m2_s4
                                                                       ? "Variance σ²"
                                                                       : "Standard deviation σ",
                                                                   size_t(id))
                                                           .c_str(),
                                                       configWidth, unitWidth, _pinData[pinIndex].initCovarianceBiasAcc.data(), reinterpret_cast<int*>(&_pinData[pinIndex].initCovarianceBiasAccUnit), "(m^2)/(s^4)\0"
                                                                                                                                                                                                       "m/s^2\0\0",
                                                       "%.2e", ImGuiInputTextFlags_CharsScientific))
                {
                    LOG_DATA("{}: initCovarianceBiasAcc changed to {}", nameId(), _pinData[pinIndex].initCovarianceBiasAcc);
                    LOG_DATA("{}: PinData::AccelerationVarianceUnit changed to {}", nameId(), _pinData[pinIndex].initCovarianceBiasAccUnit);
                    flow::ApplyChanges();
                }
            }

            ImGui::TreePop();
        }
    }

    ImGui::Separator();

    ImGui::Text("Kalman Filter noise setting");

    ImGui::SetNextItemOpen(true, ImGuiCond_FirstUseEver);
    if (ImGui::TreeNode(fmt::format("Q - System/Process noise covariance matrix##{}", size_t(id)).c_str()))
    {
        ImGui::SetNextItemWidth(configWidth + ImGui::GetStyle().ItemSpacing.x);

        if (gui::widgets::InputDouble3WithUnit(fmt::format("Process noise of the angular acceleration ({})##{}",
                                                           _pinData[0].varAngularAccNoiseUnit == PinData::AngularAccVarianceUnit::rad2_s4
                                                                   || _pinData[0].varAngularAccNoiseUnit == PinData::AngularAccVarianceUnit::deg2_s4
                                                               ? "Variance σ²"
                                                               : "Standard deviation σ",
                                                           size_t(id))
                                                   .c_str(),
                                               configWidth, unitWidth, _pinData[0].varAngularAccNoise.data(), reinterpret_cast<int*>(&_pinData[0].varAngularAccNoiseUnit), "(rad^2)/(s^4)\0"
                                                                                                                                                                           "rad/s^2\0"
                                                                                                                                                                           "(deg^2)/(s^4)\0"
                                                                                                                                                                           "deg/s^2\0\0",
                                               "%.2e", ImGuiInputTextFlags_CharsScientific))
        {
<<<<<<< HEAD
            LOG_DATA("{}: varAngularAccNoise changed to {}", nameId(), _pinData[0].varAngularAccNoise.transpose());
            LOG_DATA("{}: varAngularAccNoiseUnit changed to {}", nameId(), _pinData[0].varAngularAccNoiseUnit);
=======
            LOG_DEBUG("{}: varAngularAccNoise changed to {}", nameId(), _pinData[0].varAngularAccNoise.transpose());
            LOG_DEBUG("{}: varAngularAccNoiseUnit changed to {}", nameId(), fmt::underlying(_pinData[0].varAngularAccNoiseUnit));
>>>>>>> 8546e6c2
            flow::ApplyChanges();
        }

        if (gui::widgets::InputDouble3WithUnit(fmt::format("Process noise of the jerk ({})##{}",
                                                           _pinData[0].varJerkNoiseUnit == PinData::PinData::JerkVarianceUnit::m2_s6
                                                               ? "Variance σ²"
                                                               : "Standard deviation σ",
                                                           size_t(id))
                                                   .c_str(),
                                               configWidth, unitWidth, _pinData[0].varJerkNoise.data(), reinterpret_cast<int*>(&_pinData[0].varJerkNoiseUnit), "(m^2)/(s^6)\0"
                                                                                                                                                               "m/s^3\0\0",
                                               "%.2e", ImGuiInputTextFlags_CharsScientific))
        {
<<<<<<< HEAD
            LOG_DATA("{}: varJerkNoise changed to {}", nameId(), _pinData[0].varJerkNoise.transpose());
            LOG_DATA("{}: varJerkNoiseUnit changed to {}", nameId(), _pinData[0].varJerkNoiseUnit);
=======
            LOG_DEBUG("{}: varJerkNoise changed to {}", nameId(), _pinData[0].varJerkNoise.transpose());
            LOG_DEBUG("{}: varJerkNoiseUnit changed to {}", nameId(), fmt::underlying(_pinData[0].varJerkNoiseUnit));
>>>>>>> 8546e6c2
            flow::ApplyChanges();
        }

        for (size_t pinIndex = 1; pinIndex < _nInputPins; ++pinIndex)
        {
            if (gui::widgets::InputDouble3WithUnit(fmt::format("Process noise of the bias of the angular rate of sensor {} ({})##{}", pinIndex + 1,
                                                               _pinData[pinIndex].varBiasAngRateNoiseUnit == PinData::AngRateVarianceUnit::rad2_s2
                                                                       || _pinData[pinIndex].varBiasAngRateNoiseUnit == PinData::AngRateVarianceUnit::deg2_s2
                                                                   ? "Variance σ²"
                                                                   : "Standard deviation σ",
                                                               size_t(id))
                                                       .c_str(), // FIXME: adapt config window number of sensors (if pin 3 is deleted, keep 1,2,4 instead of re-counting to 1,2,3)
                                                   configWidth, unitWidth, _pinData[pinIndex].varBiasAngRateNoise.data(), reinterpret_cast<int*>(&_pinData[pinIndex].varBiasAngRateNoiseUnit), "(rad/s)^2\0"
                                                                                                                                                                                               "rad/s\0"
                                                                                                                                                                                               "(deg/s)^2\0"
                                                                                                                                                                                               "deg/s\0\0",
                                                   "%.2e", ImGuiInputTextFlags_CharsScientific))
            {
<<<<<<< HEAD
                LOG_DATA("{}: varBiasAngRateNoise changed to {}", nameId(), _pinData[pinIndex].varBiasAngRateNoise.transpose());
                LOG_DATA("{}: varBiasAngRateNoiseUnit changed to {}", nameId(), _pinData[pinIndex].varBiasAngRateNoiseUnit);
=======
                LOG_DEBUG("{}: varBiasAngRateNoise changed to {}", nameId(), _pinData[pinIndex].varBiasAngRateNoise.transpose());
                LOG_DEBUG("{}: varBiasAngRateNoiseUnit changed to {}", nameId(), fmt::underlying(_pinData[pinIndex].varBiasAngRateNoiseUnit));
>>>>>>> 8546e6c2
                flow::ApplyChanges();
            }

            if (gui::widgets::InputDouble3WithUnit(fmt::format("Process noise of the bias of the acceleration of sensor {} ({})##{}", pinIndex + 1,
                                                               _pinData[pinIndex].varBiasAccelerationNoiseUnit == PinData::AccelerationVarianceUnit::m2_s4
                                                                   ? "Variance σ²"
                                                                   : "Standard deviation σ",
                                                               size_t(id))
                                                       .c_str(), // FIXME: adapt config window number of sensors (if pin 3 is deleted, keep 1,2,4 instead of re-counting to 1,2,3)
                                                   configWidth, unitWidth, _pinData[pinIndex].varBiasAccelerationNoise.data(), reinterpret_cast<int*>(&_pinData[pinIndex].varBiasAccelerationNoiseUnit), "(m^2)/(s^4)\0"
                                                                                                                                                                                                         "m/s^2\0\0",
                                                   "%.2e", ImGuiInputTextFlags_CharsScientific))
            {
<<<<<<< HEAD
                LOG_DATA("{}: varBiasAccelerationNoise changed to {}", nameId(), _pinData[pinIndex].varBiasAccelerationNoise.transpose());
                LOG_DATA("{}: varBiasAccelerationNoiseUnit changed to {}", nameId(), _pinData[pinIndex].varBiasAccelerationNoiseUnit);
=======
                LOG_DEBUG("{}: varBiasAccelerationNoise changed to {}", nameId(), _pinData[pinIndex].varBiasAccelerationNoise.transpose());
                LOG_DEBUG("{}: varBiasAccelerationNoiseUnit changed to {}", nameId(), fmt::underlying(_pinData[pinIndex].varBiasAccelerationNoiseUnit));
>>>>>>> 8546e6c2
                flow::ApplyChanges();
            }
        }

        ImGui::TreePop();
    }

    ImGui::SetNextItemOpen(true, ImGuiCond_FirstUseEver);
    if (ImGui::TreeNode(fmt::format("R - Measurement noise covariance matrix##{}", size_t(id)).c_str()))
    {
        ImGui::SetNextItemWidth(configWidth + ImGui::GetStyle().ItemSpacing.x);

        for (size_t pinIndex = 0; pinIndex < _nInputPins; ++pinIndex)
        {
            if (gui::widgets::InputDouble3WithUnit(fmt::format("Measurement uncertainty of the angular rate of sensor {} ({})##{}", pinIndex + 1,
                                                               _pinData[pinIndex].measurementUncertaintyAngularRateUnit == PinData::AngRateVarianceUnit::rad2_s2
                                                                       || _pinData[pinIndex].measurementUncertaintyAngularRateUnit == PinData::AngRateVarianceUnit::deg2_s2
                                                                   ? "Variance σ²"
                                                                   : "Standard deviation σ",
                                                               size_t(id))
                                                       .c_str(),
                                                   configWidth, unitWidth, _pinData[pinIndex].measurementUncertaintyAngularRate.data(), reinterpret_cast<int*>(&_pinData[pinIndex].measurementUncertaintyAngularRateUnit), "(rad/s)^2\0"
                                                                                                                                                                                                                           "rad/s\0"
                                                                                                                                                                                                                           "(deg/s)^2\0"
                                                                                                                                                                                                                           "deg/s\0\0",
                                                   "%.2e", ImGuiInputTextFlags_CharsScientific))
            {
<<<<<<< HEAD
                LOG_DATA("{}: stdevAngularAcc changed to {}", nameId(), _pinData[pinIndex].measurementUncertaintyAngularRate.transpose());
                LOG_DATA("{}: stdevAngularAccUnit changed to {}", nameId(), _pinData[pinIndex].measurementUncertaintyAngularRateUnit);
=======
                LOG_DEBUG("{}: stdevAngularAcc changed to {}", nameId(), _pinData[pinIndex].measurementUncertaintyAngularRate.transpose());
                LOG_DEBUG("{}: stdevAngularAccUnit changed to {}", nameId(), fmt::underlying(_pinData[pinIndex].measurementUncertaintyAngularRateUnit));
>>>>>>> 8546e6c2
                flow::ApplyChanges();
            }

            if (gui::widgets::InputDouble3WithUnit(fmt::format("Measurement uncertainty of the acceleration of sensor {} ({})##{}", pinIndex + 1,
                                                               _pinData[pinIndex].measurementUncertaintyAccelerationUnit == PinData::AccelerationVarianceUnit::m2_s4
                                                                   ? "Variance σ²"
                                                                   : "Standard deviation σ",
                                                               size_t(id))
                                                       .c_str(),
                                                   configWidth, unitWidth, _pinData[pinIndex].measurementUncertaintyAcceleration.data(), reinterpret_cast<int*>(&_pinData[pinIndex].measurementUncertaintyAccelerationUnit), "(m^2)/(s^4)\0"
                                                                                                                                                                                                                             "m/s^2\0\0",
                                                   "%.2e", ImGuiInputTextFlags_CharsScientific))
            {
<<<<<<< HEAD
                LOG_DATA("{}: stdevJerk changed to {}", nameId(), _pinData[pinIndex].measurementUncertaintyAcceleration.transpose());
                LOG_DATA("{}: stdevJerkUnit changed to {}", nameId(), _pinData[pinIndex].measurementUncertaintyAccelerationUnit);
=======
                LOG_DEBUG("{}: stdevJerk changed to {}", nameId(), _pinData[pinIndex].measurementUncertaintyAcceleration.transpose());
                LOG_DEBUG("{}: stdevJerkUnit changed to {}", nameId(), fmt::underlying(_pinData[pinIndex].measurementUncertaintyAccelerationUnit));
>>>>>>> 8546e6c2
                flow::ApplyChanges();
            }
        }

        ImGui::TreePop();
    }
}

[[nodiscard]] json NAV::ImuFusion::save() const
{
    LOG_TRACE("{}: called", nameId());

    json j;

    j["checkKalmanMatricesRanks"] = _checkKalmanMatricesRanks;
    j["nInputPins"] = _nInputPins;
    j["imuFrequency"] = _imuFrequency;
    j["designMatrixInitialized"] = _designMatrixInitialized;
    j["numStates"] = _numStates;
    j["numMeasurements"] = _numMeasurements;
    j["pinData"] = _pinData;
    j["autoInitKF"] = _autoInitKF;
    j["initJerkAngAcc"] = _initJerkAngAcc;
    j["kfInitialized"] = _kfInitialized;
    j["averageEndTime"] = _averageEndTime;

    return j;
}

void NAV::ImuFusion::restore(json const& j)
{
    LOG_TRACE("{}: called", nameId());

    if (j.contains("checkKalmanMatricesRanks"))
    {
        j.at("checkKalmanMatricesRanks").get_to(_checkKalmanMatricesRanks);
    }
    if (j.contains("nInputPins"))
    {
        j.at("nInputPins").get_to(_nInputPins);
        updateNumberOfInputPins();
    }
    if (j.contains("imuFrequency"))
    {
        j.at("imuFrequency").get_to(_imuFrequency);
    }
    if (j.contains("designMatrixInitialized"))
    {
        j.at("designMatrixInitialized").get_to(_designMatrixInitialized);
    }
    if (j.contains("numStates"))
    {
        j.at("numStates").get_to(_numStates);
    }
    if (j.contains("numMeasurements"))
    {
        j.at("numMeasurements").get_to(_numMeasurements);
    }
    if (j.contains("pinData"))
    {
        j.at("pinData").get_to(_pinData);
    }
    if (j.contains("autoInitKF"))
    {
        j.at("autoInitKF").get_to(_autoInitKF);
    }
    if (j.contains("initJerkAngAcc"))
    {
        j.at("initJerkAngAcc").get_to(_initJerkAngAcc);
    }
    if (j.contains("_kfInitialized"))
    {
        j.at("_kfInitialized").get_to(_kfInitialized);
    }
    if (j.contains("averageEndTime"))
    {
        j.at("averageEndTime").get_to(_averageEndTime);
    }
}

bool NAV::ImuFusion::initialize()
{
    LOG_TRACE("{}: called", nameId());

    _numStates = _numStatesEst + static_cast<uint8_t>((_nInputPins - 1) * _numStatesPerPin);

    _kalmanFilter = KalmanFilter{ _numStates, _numMeasurements };

    _kalmanFilter.setZero();
    _imuRotations_accel.clear();
    _imuRotations_gyro.clear();
    _processNoiseVariances.clear();
    _measurementNoiseVariances.clear();
    _cumulatedImuObs.clear();
    _imuPosSet = false;

    _latestTimestamp = InsTime{};

    initializeMountingAngles();
    initializeKalmanFilter();

    LOG_DEBUG("ImuFusion initialized");

    return true;
}

void NAV::ImuFusion::deinitialize()
{
    LOG_TRACE("{}: called", nameId());
}

void NAV::ImuFusion::updateNumberOfInputPins()
{
    while (inputPins.size() < _nInputPins)
    {
        nm::CreateInputPin(this, fmt::format("Pin {}", inputPins.size() + 1).c_str(), Pin::Type::Flow,
                           { NAV::ImuObs::type() }, &ImuFusion::recvSignal);
        _pinData.emplace_back();
        if (outputPins.size() < _nInputPins)
        {
            nm::CreateOutputPin(this, fmt::format("ImuBiases {}1", outputPins.size() + 1).c_str(), Pin::Type::Flow, { NAV::LcKfInsGnssErrors::type() });
        }
    }
    while (inputPins.size() > _nInputPins) // TODO: while loop still necessary here? guiConfig also deletes pins
    {
        nm::DeleteInputPin(inputPins.back());
        nm::DeleteOutputPin(outputPins.back());
        _pinData.pop_back();
    }
    _pinData.resize(_nInputPins);
    initializeMountingAngles();
}

void NAV::ImuFusion::initializeMountingAngles()
{
    _imuRotations_accel.resize(_nInputPins);
    _imuRotations_gyro.resize(_nInputPins);
    for (size_t i = 0; i < _nInputPins; ++i)
    {
        _imuRotations_accel[i] = Eigen::Matrix3d::Zero();
        _imuRotations_gyro[i] = Eigen::Matrix3d::Zero();

        // Assigning nan for an efficient check during runtime, whether mounting angles have been read for sensor i
        _imuRotations_accel[i](0, 0) = std::nan("");
        _imuRotations_gyro[i](0, 0) = std::nan("");
    }
}

void NAV::ImuFusion::initializeKalmanFilter()
{
    LOG_TRACE("{}: called", nameId());

    _designMatrixInitialized = false;
    _kfInitialized = false;

    for (size_t pinIndex = 0; pinIndex < _pinData.size(); pinIndex++)
    {
        if (!inputPins.at(pinIndex).isPinLinked())
        {
            LOG_INFO("Fewer links than input pins - Consider deleting pins that are not connected to limit KF matrices to the necessary size.");
        }
    }

    // ------------------------------------------------------- Process noise matrix Q ----------------------------------------------------------
    _processNoiseVariances.resize(2 * _nInputPins);

    // 𝜎_AngAcc Standard deviation of the noise on the angular acceleration state [rad/s²]
    switch (_pinData[0].varAngularAccNoiseUnit)
    {
    case PinData::AngularAccVarianceUnit::rad2_s4:
        _processNoiseVariances[0] = _pinData[0].varAngularAccNoise;
        break;
    case PinData::AngularAccVarianceUnit::deg2_s4:
        _processNoiseVariances[0] = deg2rad(_pinData[0].varAngularAccNoise);
        break;
    case PinData::AngularAccVarianceUnit::deg_s2:
        _processNoiseVariances[0] = deg2rad(_pinData[0].varAngularAccNoise).array().pow(2);
        break;
    case PinData::AngularAccVarianceUnit::rad_s2:
        _processNoiseVariances[0] = _pinData[0].varAngularAccNoise.array().pow(2);
        break;
    }

    // 𝜎_jerk Standard deviation of the noise on the jerk state [m/s³]
    switch (_pinData[0].varJerkNoiseUnit)
    {
    case PinData::JerkVarianceUnit::m2_s6:
        _processNoiseVariances[1] = _pinData[0].varJerkNoise;
        break;
    case PinData::JerkVarianceUnit::m_s3:
        _processNoiseVariances[1] = _pinData[0].varJerkNoise.array().pow(2);
        break;
    }

    for (size_t pinIndex = 0; pinIndex < _nInputPins - 1; ++pinIndex)
    {
        // 𝜎_biasAngRate Standard deviation of the bias on the angular rate state [rad/s²]
        switch (_pinData[1 + pinIndex].varBiasAngRateNoiseUnit)
        {
        case PinData::AngRateVarianceUnit::rad2_s2:
            _processNoiseVariances[2 + 2 * pinIndex] = _pinData[1 + pinIndex].varBiasAngRateNoise;
            break;
        case PinData::AngRateVarianceUnit::deg2_s2:
            _processNoiseVariances[2 + 2 * pinIndex] = deg2rad(_pinData[1 + pinIndex].varBiasAngRateNoise);
            break;
        case PinData::AngRateVarianceUnit::deg_s:
            _processNoiseVariances[2 + 2 * pinIndex] = deg2rad(_pinData[1 + pinIndex].varBiasAngRateNoise).array().pow(2);
            break;
        case PinData::AngRateVarianceUnit::rad_s:
            _processNoiseVariances[2 + 2 * pinIndex] = _pinData[1 + pinIndex].varBiasAngRateNoise.array().pow(2);
            break;
        }

        // 𝜎_biasAcceleration Standard deviation of the noise on the acceleration state [m/s³]
        switch (_pinData[pinIndex].varBiasAccelerationNoiseUnit)
        {
        case PinData::AccelerationVarianceUnit::m2_s4:
            _processNoiseVariances[3 + 2 * pinIndex] = _pinData[1 + pinIndex].varBiasAccelerationNoise;
            break;
        case PinData::AccelerationVarianceUnit::m_s2:
            _processNoiseVariances[3 + 2 * pinIndex] = _pinData[1 + pinIndex].varBiasAccelerationNoise.array().pow(2);
            break;
        }
    }

    // -------------------------------------------------- Measurement uncertainty matrix R -----------------------------------------------------
    _measurementNoiseVariances.resize(2 * _nInputPins);

    for (size_t pinIndex = 0; pinIndex < _nInputPins; ++pinIndex)
    {
        // Measurement uncertainty for the angular rate (Variance σ²) in [(rad/s)^2, (rad/s)^2, (rad/s)^2]
        switch (_pinData[pinIndex].measurementUncertaintyAngularRateUnit)
        {
        case PinData::AngRateVarianceUnit::rad_s:
            _measurementNoiseVariances[2 * pinIndex] = (_pinData[pinIndex].measurementUncertaintyAngularRate).array().pow(2);
            break;
        case PinData::AngRateVarianceUnit::deg_s:
            _measurementNoiseVariances[2 * pinIndex] = (deg2rad(_pinData[pinIndex].measurementUncertaintyAngularRate)).array().pow(2);
            break;
        case PinData::AngRateVarianceUnit::rad2_s2:
            _measurementNoiseVariances[2 * pinIndex] = _pinData[pinIndex].measurementUncertaintyAngularRate;
            break;
        case PinData::AngRateVarianceUnit::deg2_s2:
            _measurementNoiseVariances[2 * pinIndex] = deg2rad((_pinData[pinIndex].measurementUncertaintyAngularRate).cwiseSqrt()).array().pow(2);
            break;
        }

        // Measurement uncertainty for the acceleration (Variance σ²) in [(m^2)/(s^4), (m^2)/(s^4), (m^2)/(s^4)]
        switch (_pinData[pinIndex].measurementUncertaintyAccelerationUnit)
        {
        case PinData::AccelerationVarianceUnit::m2_s4:
            _measurementNoiseVariances[1 + 2 * pinIndex] = _pinData[pinIndex].measurementUncertaintyAcceleration;
            break;
        case PinData::AccelerationVarianceUnit::m_s2:
            _measurementNoiseVariances[1 + 2 * pinIndex] = (_pinData[pinIndex].measurementUncertaintyAcceleration).array().pow(2);
            break;
        }
    }

    auto dtInit = 1.0 / _imuFrequency;

    // --------------------------------------------------------- KF Initializations ------------------------------------------------------------
    if (!_autoInitKF)
    {
        std::pair<std::vector<Eigen::Vector3d>, std::vector<Eigen::Vector3d>> initValues = initializeKalmanFilterManually();

        _kalmanFilter.x.block<3, 1>(0, 0) = initValues.first[0];
        _kalmanFilter.x.block<3, 1>(3, 0) = initValues.first[1];
        _kalmanFilter.x.block<3, 1>(6, 0) = initValues.first[2];
        _kalmanFilter.x.block<3, 1>(9, 0) = initValues.first[3];
        for (uint32_t pinIndex = 0; pinIndex < _nInputPins - 1UL; ++pinIndex)
        {
            auto containerIndex = 4 + 2 * pinIndex;
            _kalmanFilter.x.block<3, 1>(12 + 6 * pinIndex, 0) = initValues.first[containerIndex];
            _kalmanFilter.x.block<3, 1>(15 + 6 * pinIndex, 0) = initValues.first[1 + containerIndex];
        }

        // hard-coded - long time measurements (kept for reference) ################################################################################
        // Eigen::VectorXd bla = Eigen::VectorXd::Zero(24, 1);
        // bla << 0.1250, -0.1615, 0.0194, -0.1434, 0.2279, -2.5783, -0.0132, 0.0117, 0.0245, -0.2762, 0.4848, -1.5336, 0.0213, -0.0320, 0.0397, -0.1588, 0.2588, -2.9022, 0.0091, -0.0055, 0.0183, -0.2413, 0.0189, -3.6849; // entire time series
        // bla << 0.1250, -0.1616, 0.0192, -0.1447, 0.2291, -2.5865, -0.0130, 0.0117, 0.0237, -0.2725, 0.4880, -1.5728, 0.0223, -0.0330, 0.0394, -0.1571, 0.2600, -2.9525, 0.0098, -0.0060, 0.0185, -0.2440, 0.0256, -3.7012; // 1 second
        // _kalmanFilter.x.block<24, 1>(12, 0) = bla;
        LOG_DEBUG("kalmanFilter.x = {}", _kalmanFilter.x.transpose());
        // hard-coded - long time measurements (kept for reference) ################################################################################

        _kalmanFilter.P = initialErrorCovarianceMatrix_P0(initValues.second);
        LOG_DEBUG("kalmanFilter.P =\n{}", _kalmanFilter.P);
        _kalmanFilter.Phi = initialStateTransitionMatrix_Phi(dtInit);
        LOG_DATA("kalmanFilter.Phi =\n{}", _kalmanFilter.Phi);
        processNoiseMatrix_Q(_kalmanFilter.Q, dtInit);
        LOG_DATA("kalmanFilter.Q =\n{}", _kalmanFilter.Q);
    }
}

void NAV::ImuFusion::recvSignal(NAV::InputPin::NodeDataQueue& queue, size_t pinIdx)
{
    auto imuObs = std::static_pointer_cast<const ImuObs>(queue.extract_front());

    if (imuObs->insTime.empty() && !imuObs->timeSinceStartup.has_value())
    {
        LOG_ERROR("{}: Can't set new imuObs__t0 because the observation has no time tag (insTime/timeSinceStartup)", nameId());
        return;
    }

    if (_latestTimestamp.empty())
    {
        // Initial time step for KF prediction
        InsTime dt_init = InsTime{ 0, 0, 0, 0, 0, 1.0 / _imuFrequency };
<<<<<<< HEAD
        _latestTimestamp = InsTime{ 0, 0, 0, 0, 0, (imuObs->insTime.value() - dt_init).count() };

        // Time until averaging ends and filtering starts (for auto-init of KF)
        _avgEndTime = imuObs->insTime.value() + std::chrono::milliseconds(static_cast<int>(1e3 * _averageEndTime));
=======
        _latestTimestamp = InsTime{ 0, 0, 0, 0, 0, (imuObs->insTime - dt_init).count() };
>>>>>>> 8546e6c2
    }

    // Predict states over the time difference between the latest signal and the one before
    auto dt = static_cast<double>((imuObs->insTime - _latestTimestamp).count());
    _latestTimestamp = imuObs->insTime;
    LOG_DATA("dt = {}", dt);

    stateTransitionMatrix_Phi(_kalmanFilter.Phi, dt);
    LOG_DATA("kalmanFilter.Phi =\n{}", _kalmanFilter.Phi);
    processNoiseMatrix_Q(_kalmanFilter.Q, dt);
    LOG_DATA("kalmanFilter.Q =\n{}", _kalmanFilter.Q);

    if (_checkKalmanMatricesRanks)
    {
        if (inputPins.at(_pinData.size() - 1).isPinLinked())
        {
            auto rank = _kalmanFilter.P.fullPivLu().rank();
            if (rank != _kalmanFilter.P.rows())
            {
                LOG_WARN("{}: P.rank = {}", nameId(), rank);
            }
        }
    }

    // Read sensor rotation info from 'imuObs'
    if (std::isnan(_imuRotations_accel[pinIdx](0, 0)))
    {
        // Rotation matrix of the accelerometer platform to body frame
        auto DCM_accel = imuObs->imuPos.b_quatAccel_p().toRotationMatrix();

        _imuRotations_accel[pinIdx] = DCM_accel;
    }
    if (std::isnan(_imuRotations_gyro[pinIdx](0, 0)))
    {
        // Rotation matrix of the gyro platform to body frame
        auto DCM_gyro = imuObs->imuPos.b_quatGyro_p().toRotationMatrix();

        _imuRotations_gyro[pinIdx] = DCM_gyro;
    }

    // Initialize H with mounting angles (DCM) of the sensor that provided the latest measurement
    auto DCM_accel = _imuRotations_accel.at(pinIdx);
    LOG_DATA("DCM_accel =\n{}", DCM_accel);
    auto DCM_gyro = _imuRotations_gyro.at(pinIdx);
    LOG_DATA("DCM_gyro =\n{}", DCM_gyro);

    // Initialize '_imuPos' of the combined solution - that of the reference sensor
    if (!_imuPosSet && pinIdx == 0)
    {
        this->_imuPos = imuObs->imuPos;
        _imuPosSet = true;
    }

    _kalmanFilter.H = designMatrix_H(DCM_accel, DCM_gyro, pinIdx);
    LOG_DATA("kalmanFilter.H =\n", _kalmanFilter.H);

    measurementNoiseMatrix_R(_kalmanFilter.R, pinIdx);
    LOG_DATA("{}: kalmanFilter.R =\n{}", nameId(), _kalmanFilter.R);

    if (_checkKalmanMatricesRanks)
    {
        auto rank = (_kalmanFilter.H * _kalmanFilter.P * _kalmanFilter.H.transpose() + _kalmanFilter.R).fullPivLu().rank();
        if (rank != _kalmanFilter.H.rows())
        {
            LOG_WARN("{}: (HPH^T + R).rank = {}", nameId(), rank);
        }
<<<<<<< HEAD

        if (_autoInitKF && !_kfInitialized)
        {
            if (imuObs->insTime.value() < _avgEndTime)
            {
                _cumulatedImuObs.push_back(imuObs);
                _cumulatedPinIds.push_back(pinIndex);
            }
            else
            {
                initializeKalmanFilterAuto();
            }
        }
        else
        {
            combineSignals(imuObs);
        }
=======
>>>>>>> 8546e6c2
    }

    combineSignals(imuObs);
}

void NAV::ImuFusion::combineSignals(const std::shared_ptr<const ImuObs>& imuObs)
{
    LOG_DATA("{}: called", nameId());

    auto imuObsFiltered = std::make_shared<ImuObs>(this->_imuPos);
    auto imuRelativeBiases = std::make_shared<LcKfInsGnssErrors>();

    LOG_DATA("Estimated state before prediction: x =\n{}", _kalmanFilter.x);

    _kalmanFilter.predict();

    _kalmanFilter.z.block<3, 1>(0, 0) = imuObs->gyroUncompXYZ.value();
    _kalmanFilter.z.block<3, 1>(3, 0) = imuObs->accelUncompXYZ.value();

    LOG_DATA("Measurements z =\n{}", _kalmanFilter.z);

    _kalmanFilter.correct();
    LOG_DATA("Estimated state after correction: x =\n{}", _kalmanFilter.x);

    if (_checkKalmanMatricesRanks)
    {
        auto rank = (_kalmanFilter.H * _kalmanFilter.P * _kalmanFilter.H.transpose() + _kalmanFilter.R).fullPivLu().rank();
        if (rank != _kalmanFilter.H.rows())
        {
            LOG_WARN("{}: (HPH^T + R).rank = {}", nameId(), rank);
        }

        rank = _kalmanFilter.K.fullPivLu().rank();
        if (rank != _kalmanFilter.K.cols())
        {
            LOG_WARN("{}: K.rank = {}", nameId(), rank);
        }
    }
    if (_checkKalmanMatricesRanks)
    {
        if (inputPins.at(_pinData.size() - 1).isPinLinked())
        {
            auto rank = _kalmanFilter.P.fullPivLu().rank();
            if (rank != _kalmanFilter.P.rows())
            {
                LOG_WARN("{}: P.rank = {}", nameId(), rank);
                LOG_DATA("kalmanFilter.P =\n{}", _kalmanFilter.P);
            }
        }
    }

    // Construct imuObs
    imuObsFiltered->insTime = imuObs->insTime;
    imuObsFiltered->accelUncompXYZ.emplace(_kalmanFilter.x(6, 0), _kalmanFilter.x(7, 0), _kalmanFilter.x(8, 0));
    imuObsFiltered->gyroUncompXYZ.emplace(_kalmanFilter.x(0, 0), _kalmanFilter.x(1, 0), _kalmanFilter.x(2, 0));

    invokeCallbacks(OUTPUT_PORT_INDEX_COMBINED_SIGNAL, imuObsFiltered);

    imuRelativeBiases->insTime = imuObs->insTime;
    for (size_t OUTPUT_PORT_INDEX_BIAS = 1; OUTPUT_PORT_INDEX_BIAS < _nInputPins; ++OUTPUT_PORT_INDEX_BIAS)
    {
        auto biasIndex = _numStatesEst + static_cast<uint8_t>((OUTPUT_PORT_INDEX_BIAS - 1) * _numStatesPerPin);

        imuRelativeBiases->b_biasGyro = { _kalmanFilter.x(biasIndex, 0), _kalmanFilter.x(biasIndex + 1, 0), _kalmanFilter.x(biasIndex + 2, 0) };
        imuRelativeBiases->b_biasAccel = { _kalmanFilter.x(biasIndex + 3, 0), _kalmanFilter.x(biasIndex + 4, 0), _kalmanFilter.x(biasIndex + 5, 0) };

        invokeCallbacks(OUTPUT_PORT_INDEX_BIAS, imuRelativeBiases);
    }
}

// #########################################################################################################################################
//                                                         Kalman Filter Matrices
// #########################################################################################################################################

Eigen::MatrixXd NAV::ImuFusion::initialStateTransitionMatrix_Phi(double dt) const
{
    Eigen::MatrixXd Phi = Eigen::MatrixXd::Identity(_numStates, _numStates);

    Phi.block<3, 3>(0, 3).diagonal().setConstant(dt); // dependency of angular rate on angular acceleration
    Phi.block<3, 3>(6, 9).diagonal().setConstant(dt); // dependency of acceleration on jerk

    return Phi;
}

void NAV::ImuFusion::stateTransitionMatrix_Phi(Eigen::MatrixXd& Phi, double dt)
{
    Phi.block<3, 3>(0, 3).diagonal().setConstant(dt); // dependency of angular rate on angular acceleration
    Phi.block<3, 3>(6, 9).diagonal().setConstant(dt); // dependency of acceleration on jerk
}

Eigen::MatrixXd NAV::ImuFusion::initialErrorCovarianceMatrix_P0(std::vector<Eigen::Vector3d>& initCovariances) const
{
    Eigen::MatrixXd P = Eigen::MatrixXd::Zero(_numStates, _numStates);

    P.block<3, 3>(0, 0).diagonal() = initCovariances[0]; // initial covariance of the angular rate
    P.block<3, 3>(3, 3).diagonal() = initCovariances[1]; // initial covariance of the angular acceleration
    P.block<3, 3>(6, 6).diagonal() = initCovariances[2]; // initial covariance of the acceleration
    P.block<3, 3>(9, 9).diagonal() = initCovariances[3]; // initial covariance of the jerk

    for (uint32_t i = 12; i < _numStates - 1UL; i += 3)
    {
        size_t j = 4 + (i - 12) / 3; // access bias variances for each sensor from the fifth element onwards
        P.block<3, 3>(i, i).diagonal() = initCovariances[j];
    }

    return P;
}

void NAV::ImuFusion::processNoiseMatrix_Q(Eigen::MatrixXd& Q, double dt) const
{
    // Integrated Random Walk of the angular rate
    Q.block<3, 3>(0, 0).diagonal() = _processNoiseVariances.at(0) / 3. * std::pow(dt, 3);
    Q.block<3, 3>(0, 3).diagonal() = _processNoiseVariances.at(0) / 2. * std::pow(dt, 2);
    Q.block<3, 3>(3, 0).diagonal() = _processNoiseVariances.at(0) / 2. * std::pow(dt, 2);
    Q.block<3, 3>(3, 3).diagonal() = _processNoiseVariances.at(0) * dt;

    // Integrated Random Walk of the acceleration
    Q.block<3, 3>(6, 6).diagonal() = _processNoiseVariances.at(1) / 3. * std::pow(dt, 3);
    Q.block<3, 3>(6, 9).diagonal() = _processNoiseVariances.at(1) / 2. * std::pow(dt, 2);
    Q.block<3, 3>(9, 6).diagonal() = _processNoiseVariances.at(1) / 2. * std::pow(dt, 2);
    Q.block<3, 3>(9, 9).diagonal() = _processNoiseVariances.at(1) * dt;

    // Random Walk of the bias states
    for (uint32_t i = 12; i < _numStates; i += 6)
    {
        size_t j = (i - 12) / 3 + 2;                                                    // access 2 bias variances for each sensor from the third element onwards
        Q.block<3, 3>(i, i).diagonal() = _processNoiseVariances.at(j) * dt;             // variance for the process noise of the angular rate
        Q.block<3, 3>(i + 3, i + 3).diagonal() = _processNoiseVariances.at(j + 1) * dt; // variance for the process noise of the acceleration
    }
}

Eigen::MatrixXd NAV::ImuFusion::designMatrix_H(const Eigen::Matrix3d& DCM_accel, const Eigen::Matrix3d& DCM_gyro, size_t pinIndex) const
{
    Eigen::MatrixXd H = Eigen::MatrixXd::Zero(_numMeasurements, _numStates);

    // Mounting angles of sensor with latest measurement
    H.block<3, 3>(0, 0) = DCM_accel.transpose(); // Inverse rotation for angular rate
    H.block<3, 3>(3, 6) = DCM_gyro.transpose();  // Inverse rotation for acceleration

    // Mapping of bias states on sensor with the latest measurement
    if (pinIndex > 0)
    {
        auto stateIndex = static_cast<uint8_t>(_numStatesEst + _numStatesPerPin * (pinIndex - 1));
        LOG_DATA("stateIndex = {}", stateIndex);

        H.block<6, 6>(0, stateIndex) = Eigen::MatrixXd::Identity(6, 6);
    }

    LOG_DATA("H =\n{}", H);

    return H;
}

Eigen::MatrixXd NAV::ImuFusion::measurementNoiseMatrix_R_adaptive(double alpha, const Eigen::MatrixXd& R, const Eigen::VectorXd& e, const Eigen::MatrixXd& H, const Eigen::MatrixXd& P)
{
    return alpha * R + (1.0 - alpha) * (e * e.transpose() + H * P * H.transpose());
}

void NAV::ImuFusion::measurementNoiseMatrix_R(Eigen::MatrixXd& R, size_t pinIndex) const
{
    R.block<3, 3>(0, 0).diagonal() = _measurementNoiseVariances.at(2 * pinIndex);
    R.block<3, 3>(3, 3).diagonal() = _measurementNoiseVariances.at(2 * pinIndex + 1);
}

std::pair<std::vector<Eigen::Vector3d>, std::vector<Eigen::Vector3d>> NAV::ImuFusion::initializeKalmanFilterManually()
{
    std::pair<std::vector<Eigen::Vector3d>, std::vector<Eigen::Vector3d>> initVectors; // contains init values for all state vectors
    initVectors.first.resize(6 + 2 * _nInputPins);

    // -------------------------------------------- State vector x -----------------------------------------------
    // Initial angular rate in [rad/s]
    if (_pinData[0].initAngularRateUnit == PinData::AngRateUnit::deg_s)
    {
        initVectors.first[0] = deg2rad(_pinData[0].initAngularRate);
    }
    if (_pinData[0].initAngularRateUnit == PinData::AngRateUnit::rad_s)
    {
        initVectors.first[0] = _pinData[0].initAngularRate;
    }

    // Initial acceleration in [m/s²]
    if (_pinData[0].initAccelerationUnit == PinData::AccelerationUnit::m_s2)
    {
        initVectors.first[1] = _pinData[0].initAcceleration;
    }

    // Initial angular acceleration in [rad/s²]
    if (_pinData[0].initAngularAccUnit == PinData::AngularAccUnit::deg_s2)
    {
        initVectors.first[2] = deg2rad(_pinData[0].initAngularAcc);
    }
    if (_pinData[0].initAngularAccUnit == PinData::AngularAccUnit::rad_s2)
    {
        initVectors.first[2] = _pinData[0].initAngularAcc;
    }

    // Initial jerk in [m/s³]
    if (_pinData[0].initJerkUnit == PinData::JerkUnit::m_s3)
    {
        initVectors.first[3] = _pinData[0].initJerk;
    }

    // Initial bias of the angular rate in [rad/s]
    for (size_t pinIndex = 0; pinIndex < _nInputPins - 1UL; ++pinIndex)
    {
        if (_pinData[pinIndex].initAngularRateBiasUnit == PinData::AngRateUnit::deg_s)
        {
            initVectors.first[4 + 2 * pinIndex] = _pinData[1 + pinIndex].initAngularRateBias.array();
        }
        else if (_pinData[pinIndex].initAngularRateBiasUnit == PinData::AngRateUnit::rad_s)
        {
            initVectors.first[4 + 2 * pinIndex] = deg2rad(_pinData[1 + pinIndex].initAngularRateBias).array();
        }

        // Initial bias of the acceleration in [m/s²]
        if (_pinData[pinIndex].initAccelerationBiasUnit == PinData::AccelerationUnit::m_s2)
        {
            initVectors.first[5 + 2 * pinIndex] = _pinData[1 + pinIndex].initAccelerationBias.array();
        }
    }

    // ------------------------------------------------------ Error covariance matrix P --------------------------------------------------------
    initVectors.second.resize(6 + 2 * _nInputPins);

    // Initial Covariance of the angular rate in [rad²/s²]
    if (_pinData[0].initCovarianceAngularRateUnit == PinData::AngRateVarianceUnit::rad2_s2)
    {
        initVectors.second[0] = _pinData[0].initCovarianceAngularRate;
    }
    else if (_pinData[0].initCovarianceAngularRateUnit == PinData::AngRateVarianceUnit::deg2_s2)
    {
        initVectors.second[0] = deg2rad(_pinData[0].initCovarianceAngularRate);
    }
    else if (_pinData[0].initCovarianceAngularRateUnit == PinData::AngRateVarianceUnit::rad_s)
    {
        initVectors.second[0] = _pinData[0].initCovarianceAngularRate.array().pow(2);
    }
    else if (_pinData[0].initCovarianceAngularRateUnit == PinData::AngRateVarianceUnit::deg_s)
    {
        initVectors.second[0] = deg2rad(_pinData[0].initCovarianceAngularRate).array().pow(2);
    }

    // Initial Covariance of the angular acceleration in [(rad^2)/(s^4)]
    if (_pinData[0].initCovarianceAngularAccUnit == PinData::AngularAccVarianceUnit::rad2_s4)
    {
        initVectors.second[1] = _pinData[0].initCovarianceAngularAcc;
    }
    else if (_pinData[0].initCovarianceAngularAccUnit == PinData::AngularAccVarianceUnit::deg2_s4)
    {
        initVectors.second[1] = deg2rad(_pinData[0].initCovarianceAngularAcc);
    }
    else if (_pinData[0].initCovarianceAngularAccUnit == PinData::AngularAccVarianceUnit::rad_s2)
    {
        initVectors.second[1] = _pinData[0].initCovarianceAngularAcc.array().pow(2);
    }
    else if (_pinData[0].initCovarianceAngularAccUnit == PinData::AngularAccVarianceUnit::deg_s2)
    {
        initVectors.second[1] = deg2rad(_pinData[0].initCovarianceAngularAcc).array().pow(2);
    }

    // Initial Covariance of the acceleration in [(m^2)/(s^4)]
    if (_pinData[0].initCovarianceAccelerationUnit == PinData::AccelerationVarianceUnit::m2_s4)
    {
        initVectors.second[2] = _pinData[0].initCovarianceAcceleration;
    }
    else if (_pinData[0].initCovarianceAccelerationUnit == PinData::AccelerationVarianceUnit::m_s2)
    {
        initVectors.second[2] = _pinData[0].initCovarianceAcceleration.array().pow(2);
    }

    // Initial Covariance of the jerk in [(m^2)/(s^6)]
    if (_pinData[0].initCovarianceJerkUnit == PinData::JerkVarianceUnit::m2_s6)
    {
        initVectors.second[3] = _pinData[0].initCovarianceJerk;
    }
    else if (_pinData[0].initCovarianceJerkUnit == PinData::JerkVarianceUnit::m_s3)
    {
        initVectors.second[3] = _pinData[0].initCovarianceJerk.array().pow(2);
    }

    // Initial Covariance of the bias of the angular acceleration in [(rad^2)/(s^4)]
    for (size_t pinIndex = 0; pinIndex < _nInputPins - 1UL; ++pinIndex)
    {
        if (_pinData[pinIndex].initCovarianceBiasAngRateUnit == PinData::AngRateVarianceUnit::rad2_s2)
        {
            initVectors.second[4 + 2 * pinIndex] = _pinData[1 + pinIndex].initCovarianceBiasAngRate;
        }
        else if (_pinData[pinIndex].initCovarianceBiasAngRateUnit == PinData::AngRateVarianceUnit::deg2_s2)
        {
            initVectors.second[4 + 2 * pinIndex] = deg2rad(_pinData[1 + pinIndex].initCovarianceBiasAngRate);
        }
        else if (_pinData[pinIndex].initCovarianceBiasAngRateUnit == PinData::AngRateVarianceUnit::rad_s)
        {
            initVectors.second[4 + 2 * pinIndex] = _pinData[1 + pinIndex].initCovarianceBiasAngRate.array().pow(2);
        }
        else if (_pinData[pinIndex].initCovarianceBiasAngRateUnit == PinData::AngRateVarianceUnit::deg_s)
        {
            initVectors.second[4 + 2 * pinIndex] = deg2rad(_pinData[1 + pinIndex].initCovarianceBiasAngRate).array().pow(2);
        }

        // Initial Covariance of the bias of the jerk in [(m^2)/(s^6)]
        if (_pinData[pinIndex].initCovarianceBiasAccUnit == PinData::AccelerationVarianceUnit::m2_s4)
        {
            initVectors.second[5 + 2 * pinIndex] = _pinData[1 + pinIndex].initCovarianceBiasAcc;
        }
        else if (_pinData[pinIndex].initCovarianceBiasAccUnit == PinData::AccelerationVarianceUnit::m_s2)
        {
            initVectors.second[5 + 2 * pinIndex] = _pinData[1 + pinIndex].initCovarianceBiasAcc.array().pow(2);
        }
    }

    return initVectors;
}

void NAV::ImuFusion::initializeKalmanFilterAuto()
{
    std::vector<std::vector<std::shared_ptr<const NAV::ImuObs>>> sensorMeasurements; // pinIndex / msgIndex(imuObs)
    sensorMeasurements.resize(_nInputPins);

    std::pair<std::vector<Eigen::Vector3d>, std::vector<Eigen::Vector3d>> initVectors; // contains init values for all state vectors
    initVectors.first.resize(6 + 2 * _nInputPins);                                     // state vector x
    initVectors.second.resize(6 + 2 * _nInputPins);                                    // error covariance matrix P

    // Split cumulated imuObs into vectors for each sensor
    for (size_t msgIndex = 0; msgIndex < _cumulatedImuObs.size(); msgIndex++)
    {
        sensorMeasurements[_cumulatedPinIds[msgIndex]].push_back(_cumulatedImuObs[msgIndex]); // 'push_back' instead of 'resize()' and 'operator[]' since number of msgs of a certain pin are not known in advance
    }

    std::vector<std::vector<std::vector<double>>> sensorComponents; // pinIndex / axisIndex / msgIndex(double)
    sensorComponents.resize(_nInputPins);

    for (size_t pinIndex = 0; pinIndex < _nInputPins; pinIndex++) // loop thru connected sensors
    {
        sensorComponents[pinIndex].resize(_numMeasurements);
        for (size_t axisIndex = 0; axisIndex < _numMeasurements; axisIndex++) // loop thru the 6 measurements: AccX, GyroX, AccY, GyroY, AccZ, GyroZ
        {
            for (size_t msgIndex = 0; msgIndex < sensorMeasurements[pinIndex].size(); msgIndex++) // loop thru the msg of each measurement axis
            {
                if (axisIndex < 3) // Accelerations X/Y/Z
                {
                    sensorComponents[pinIndex][axisIndex].push_back(sensorMeasurements[pinIndex][msgIndex]->accelUncompXYZ.value()[static_cast<uint32_t>(axisIndex)]);
                }
                else // Gyro X/Y/Z
                {
                    sensorComponents[pinIndex][axisIndex].push_back(sensorMeasurements[pinIndex][msgIndex]->gyroUncompXYZ.value()[static_cast<uint32_t>(axisIndex - 3)]);
                }
            }
        }
    }

    // --------------------------- Averaging single measurements of each sensor ------------------------------
    // Accelerations X/Y/Z (pos. 6,7,8 in state vector) - init value is mean of reference sensor, i.e. pinIndex = 0
    initVectors.first[2] = mean(sensorComponents[0], 0);
    // Jerk X/Y/Z
    initVectors.first[3] = Eigen::Vector3d::Zero();
    // Angular Rate X/Y/Z (pos. 0,1,2 in state vector) - init value is mean of reference sensor, i.e. pinIndex = 0
    initVectors.first[0] = mean(sensorComponents[0], 3);
    // Angular Acceleration X/Y/Z
    initVectors.first[1] = Eigen::Vector3d::Zero();

    // Bias-inits
    for (size_t pinIndex = 0; pinIndex < _nInputPins - 1; pinIndex++) // _nInputPins - 1 since there are only relative biases
    {
        auto stateIndex = 4 + 2 * pinIndex;                                                                 // 4 states are Acceleration, Jerk, Angular Rate, Angular Acceleration (see above), plus 2 bias states per sensor
        initVectors.first[stateIndex + 1] = mean(sensorComponents[pinIndex + 1], 0) - initVectors.first[2]; // Acceleration biases
        initVectors.first[stateIndex] = mean(sensorComponents[pinIndex + 1], 3) - initVectors.first[0];     // Angular rate biases
    }

    // -------------------------------------- Variance of each sensor ----------------------------------------
    // Acceleration variances X/Y/Z (pos. 6,7,8 on diagonal of P matrix) - init value is variance of reference sensor, i.e. pinIndex = 0
    initVectors.second[2] = variance(sensorComponents[0], 0);
    // Angular Rate variances X/Y/Z (pos. 0,1,2 on diagonal of P matrix) - init value is variance of reference sensor, i.e. pinIndex = 0
    initVectors.second[0] = variance(sensorComponents[0], 3);

    if (_initJerkAngAcc)
    {
        // Jerk variances X/Y/Z
        initVectors.second[3] = initVectors.second[2];
        // Angular Acceleration variances X/Y/Z
        initVectors.second[1] = initVectors.second[0];
    }
    else
    {
        // Jerk variances X/Y/Z
        initVectors.second[3] = Eigen::Vector3d::Zero();
        // Angular Acceleration variances X/Y/Z
        initVectors.second[1] = Eigen::Vector3d::Zero();
    }

    // P-matrix bias inits
    for (size_t pinIndex = 0; pinIndex < _nInputPins - 1; pinIndex++) // _nInputPins - 1 since there are only relative biases
    {
        auto stateIndex = 4 + 2 * pinIndex;                                               // 4 states are Acceleration, Jerk, Angular Rate, Angular Acceleration (see above), plus 2 bias states per sensor
        initVectors.second[stateIndex + 1] = variance(sensorComponents[pinIndex + 1], 0); // Acceleration biases
        initVectors.second[stateIndex] = variance(sensorComponents[pinIndex + 1], 3);     // Angular rate biases

        // Choose the bigger one of the two variances, i.e. of sensor #'pinIndex' and the reference sensor #0 (since bias is the difference of these two sensors)
        for (int axisIndex = 0; axisIndex < 3; axisIndex++)
        {
            // Acceleration variance
            if (initVectors.second[stateIndex + 1](axisIndex) < initVectors.second[2](axisIndex))
            {
                initVectors.second[stateIndex + 1](axisIndex) = initVectors.second[2](axisIndex);
            }
            // Angular rate variance
            if (initVectors.second[stateIndex](axisIndex) < initVectors.second[0](axisIndex))
            {
                initVectors.second[stateIndex](axisIndex) = initVectors.second[0](axisIndex);
            }
        }
    }

    _kalmanFilter.x.block<3, 1>(0, 0) = initVectors.first[0];
    _kalmanFilter.x.block<3, 1>(3, 0) = initVectors.first[1];
    _kalmanFilter.x.block<3, 1>(6, 0) = initVectors.first[2];
    _kalmanFilter.x.block<3, 1>(9, 0) = initVectors.first[3];
    for (uint32_t pinIndex = 0; pinIndex < _nInputPins - 1UL; ++pinIndex)
    {
        auto containerIndex = 4 + 2 * pinIndex;
        _kalmanFilter.x.block<3, 1>(12 + 6 * pinIndex, 0) = initVectors.first[containerIndex];
        _kalmanFilter.x.block<3, 1>(15 + 6 * pinIndex, 0) = initVectors.first[1 + containerIndex];
    }

    LOG_DEBUG("kalmanFilter.x = {}", _kalmanFilter.x.transpose());
    _kalmanFilter.P = initialErrorCovarianceMatrix_P0(initVectors.second);
    LOG_DEBUG("kalmanFilter.P =\n{}", _kalmanFilter.P);
    _kalmanFilter.Phi = initialStateTransitionMatrix_Phi(1.0 / _imuFrequency);
    LOG_DATA("kalmanFilter.Phi =\n{}", _kalmanFilter.Phi);
    processNoiseMatrix_Q(_kalmanFilter.Q, 1.0 / _imuFrequency);
    LOG_DATA("kalmanFilter.Q =\n{}", _kalmanFilter.Q);

    // Start Kalman Filter
    _kfInitialized = true;
}

Eigen::Vector3d NAV::ImuFusion::mean(const std::vector<std::vector<double>>& sensorType, size_t containerPos)
{
    Eigen::Vector3d meanVector = Eigen::Vector3d::Zero();

    for (size_t axisIndex = 0; axisIndex < 3; axisIndex++)
    {
        meanVector(static_cast<int>(axisIndex)) = std::accumulate(sensorType[axisIndex + containerPos].begin(), sensorType[axisIndex + containerPos].end(), 0.) / static_cast<double>(sensorType[axisIndex + containerPos].size());
    }

    return meanVector;
}

Eigen::Vector3d NAV::ImuFusion::variance(const std::vector<std::vector<double>>& sensorType, size_t containerPos)
{
    Eigen::Vector3d varianceVector = Eigen::Vector3d::Zero();

    auto means = mean(sensorType, containerPos); // mean values for each axis

    for (size_t axisIndex = 0; axisIndex < 3; axisIndex++)
    {
        auto N = sensorType.at(axisIndex + containerPos).size(); // Number of msgs along the specific axis

        std::vector<double> absolSquared(N, 0.); // Inner part of the variance calculation (squared absolute values)

        for (size_t msgIndex = 0; msgIndex < N; msgIndex++)
        {
            absolSquared[msgIndex] = std::pow(std::abs(sensorType[axisIndex + containerPos][msgIndex] - means(static_cast<int>(axisIndex))), 2);
        }

        varianceVector(static_cast<int>(axisIndex)) = (1. / (static_cast<double>(N) - 1.)) * std::accumulate(absolSquared.begin(), absolSquared.end(), 0.);
    }

    return varianceVector;
}<|MERGE_RESOLUTION|>--- conflicted
+++ resolved
@@ -356,37 +356,12 @@
 
     if (_autoInitKF)
     {
-<<<<<<< HEAD
         ImGui::Text("Kalman Filter initialization (auto-init)");
-=======
-        if (gui::widgets::InputDouble3WithUnit(fmt::format("Angular rate covariance ({})##{}",
-                                                           _pinData[0].initCovarianceAngularRateUnit == PinData::AngRateVarianceUnit::rad2_s2
-                                                                   || _pinData[0].initCovarianceAngularRateUnit == PinData::AngRateVarianceUnit::deg2_s2
-                                                               ? "Variance σ²"
-                                                               : "Standard deviation σ",
-                                                           size_t(id))
-                                                   .c_str(),
-                                               configWidth, unitWidth, _pinData[0].initCovarianceAngularRate.data(), reinterpret_cast<int*>(&_pinData[0].initCovarianceAngularRateUnit), "(rad/s)^2\0"
-                                                                                                                                                                                         "rad/s\0"
-                                                                                                                                                                                         "(deg/s)^2\0"
-                                                                                                                                                                                         "deg/s\0\0",
-                                               "%.2e", ImGuiInputTextFlags_CharsScientific))
-        {
-            LOG_DEBUG("{}: initCovarianceAngularRate changed to {}", nameId(), _pinData[0].initCovarianceAngularRate);
-            LOG_DEBUG("{}: AngRateVarianceUnit changed to {}", nameId(), fmt::underlying(_pinData[0].initCovarianceAngularRateUnit));
-            flow::ApplyChanges();
-        }
->>>>>>> 8546e6c2
 
         ImGui::SetNextItemWidth(columnWidth);
         if (ImGui::InputDoubleL(fmt::format("Averaging time in [s]##{}", size_t(id)).c_str(), &_averageEndTime, 1e-3, 1e4, 0.0, 0.0, "%.0f"))
         {
-<<<<<<< HEAD
             LOG_DEBUG("{}: averageEndTime changed to {}", nameId(), _averageEndTime);
-=======
-            LOG_DEBUG("{}: initCovarianceAngularAcc changed to {}", nameId(), _pinData[0].initCovarianceAngularAcc);
-            LOG_DEBUG("{}: PinData::AngularAccVarianceUnit changed to {}", nameId(), fmt::underlying(_pinData[0].initCovarianceAngularAccUnit));
->>>>>>> 8546e6c2
             flow::ApplyChanges();
         }
         ImGui::SameLine();
@@ -394,12 +369,7 @@
 
         if (ImGui::Checkbox(fmt::format("Initialize Jerk variance to acceleration variance and angular acceleration variance to angular rate variance##{}", size_t(id)).c_str(), &_initJerkAngAcc))
         {
-<<<<<<< HEAD
             LOG_DATA("{}: initJerkAngAcc: {}", nameId(), _initJerkAngAcc);
-=======
-            LOG_DEBUG("{}: initCovarianceAcceleration changed to {}", nameId(), _pinData[0].initCovarianceAcceleration);
-            LOG_DEBUG("{}: PinData::AccelerationVarianceUnit changed to {}", nameId(), fmt::underlying(_pinData[0].initCovarianceAccelerationUnit));
->>>>>>> 8546e6c2
             flow::ApplyChanges();
         }
         ImGui::SameLine();
@@ -412,7 +382,6 @@
         ImGui::SetNextItemOpen(true, ImGuiCond_FirstUseEver);
         if (ImGui::TreeNode(fmt::format("x - State vector##{}", size_t(id)).c_str()))
         {
-<<<<<<< HEAD
             if (gui::widgets::InputDouble3WithUnit(fmt::format("Angular rate##{}", size_t(id)).c_str(),
                                                    configWidth, unitWidth, _pinData[0].initAngularRate.data(), reinterpret_cast<int*>(&_pinData[0].initAngularRateUnit), "deg/s\0"
                                                                                                                                                                          "rad/s\0\0",
@@ -468,11 +437,6 @@
             }
 
             ImGui::TreePop();
-=======
-            LOG_DEBUG("{}: initCovarianceJerk changed to {}", nameId(), _pinData[0].initCovarianceJerk);
-            LOG_DEBUG("{}: PinData::JerkVarianceUnit changed to {}", nameId(), fmt::underlying(_pinData[0].initCovarianceJerkUnit));
-            flow::ApplyChanges();
->>>>>>> 8546e6c2
         }
 
         ImGui::SetNextItemOpen(true, ImGuiCond_FirstUseEver);
@@ -491,13 +455,8 @@
                                                                                                                                                                                              "deg/s\0\0",
                                                    "%.2e", ImGuiInputTextFlags_CharsScientific))
             {
-<<<<<<< HEAD
                 LOG_DATA("{}: initCovarianceAngularRate changed to {}", nameId(), _pinData[0].initCovarianceAngularRate);
                 LOG_DATA("{}: AngRateVarianceUnit changed to {}", nameId(), _pinData[0].initCovarianceAngularRateUnit);
-=======
-                LOG_DEBUG("{}: initCovarianceBiasAngRate changed to {}", nameId(), _pinData[pinIndex].initCovarianceBiasAngRate);
-                LOG_DEBUG("{}: PinData::AngRateVarianceUnit changed to {}", nameId(), fmt::underlying(_pinData[pinIndex].initCovarianceBiasAngRateUnit));
->>>>>>> 8546e6c2
                 flow::ApplyChanges();
             }
 
@@ -514,13 +473,8 @@
                                                                                                                                                                                            "deg/s^2\0\0",
                                                    "%.2e", ImGuiInputTextFlags_CharsScientific))
             {
-<<<<<<< HEAD
                 LOG_DATA("{}: initCovarianceAngularAcc changed to {}", nameId(), _pinData[0].initCovarianceAngularAcc);
                 LOG_DATA("{}: PinData::AngularAccVarianceUnit changed to {}", nameId(), _pinData[0].initCovarianceAngularAccUnit);
-=======
-                LOG_DEBUG("{}: initCovarianceBiasAcc changed to {}", nameId(), _pinData[pinIndex].initCovarianceBiasAcc);
-                LOG_DEBUG("{}: PinData::AccelerationVarianceUnit changed to {}", nameId(), fmt::underlying(_pinData[pinIndex].initCovarianceBiasAccUnit));
->>>>>>> 8546e6c2
                 flow::ApplyChanges();
             }
 
@@ -616,13 +570,8 @@
                                                                                                                                                                            "deg/s^2\0\0",
                                                "%.2e", ImGuiInputTextFlags_CharsScientific))
         {
-<<<<<<< HEAD
             LOG_DATA("{}: varAngularAccNoise changed to {}", nameId(), _pinData[0].varAngularAccNoise.transpose());
             LOG_DATA("{}: varAngularAccNoiseUnit changed to {}", nameId(), _pinData[0].varAngularAccNoiseUnit);
-=======
-            LOG_DEBUG("{}: varAngularAccNoise changed to {}", nameId(), _pinData[0].varAngularAccNoise.transpose());
-            LOG_DEBUG("{}: varAngularAccNoiseUnit changed to {}", nameId(), fmt::underlying(_pinData[0].varAngularAccNoiseUnit));
->>>>>>> 8546e6c2
             flow::ApplyChanges();
         }
 
@@ -636,13 +585,8 @@
                                                                                                                                                                "m/s^3\0\0",
                                                "%.2e", ImGuiInputTextFlags_CharsScientific))
         {
-<<<<<<< HEAD
             LOG_DATA("{}: varJerkNoise changed to {}", nameId(), _pinData[0].varJerkNoise.transpose());
             LOG_DATA("{}: varJerkNoiseUnit changed to {}", nameId(), _pinData[0].varJerkNoiseUnit);
-=======
-            LOG_DEBUG("{}: varJerkNoise changed to {}", nameId(), _pinData[0].varJerkNoise.transpose());
-            LOG_DEBUG("{}: varJerkNoiseUnit changed to {}", nameId(), fmt::underlying(_pinData[0].varJerkNoiseUnit));
->>>>>>> 8546e6c2
             flow::ApplyChanges();
         }
 
@@ -661,13 +605,8 @@
                                                                                                                                                                                                "deg/s\0\0",
                                                    "%.2e", ImGuiInputTextFlags_CharsScientific))
             {
-<<<<<<< HEAD
                 LOG_DATA("{}: varBiasAngRateNoise changed to {}", nameId(), _pinData[pinIndex].varBiasAngRateNoise.transpose());
                 LOG_DATA("{}: varBiasAngRateNoiseUnit changed to {}", nameId(), _pinData[pinIndex].varBiasAngRateNoiseUnit);
-=======
-                LOG_DEBUG("{}: varBiasAngRateNoise changed to {}", nameId(), _pinData[pinIndex].varBiasAngRateNoise.transpose());
-                LOG_DEBUG("{}: varBiasAngRateNoiseUnit changed to {}", nameId(), fmt::underlying(_pinData[pinIndex].varBiasAngRateNoiseUnit));
->>>>>>> 8546e6c2
                 flow::ApplyChanges();
             }
 
@@ -681,13 +620,8 @@
                                                                                                                                                                                                          "m/s^2\0\0",
                                                    "%.2e", ImGuiInputTextFlags_CharsScientific))
             {
-<<<<<<< HEAD
                 LOG_DATA("{}: varBiasAccelerationNoise changed to {}", nameId(), _pinData[pinIndex].varBiasAccelerationNoise.transpose());
                 LOG_DATA("{}: varBiasAccelerationNoiseUnit changed to {}", nameId(), _pinData[pinIndex].varBiasAccelerationNoiseUnit);
-=======
-                LOG_DEBUG("{}: varBiasAccelerationNoise changed to {}", nameId(), _pinData[pinIndex].varBiasAccelerationNoise.transpose());
-                LOG_DEBUG("{}: varBiasAccelerationNoiseUnit changed to {}", nameId(), fmt::underlying(_pinData[pinIndex].varBiasAccelerationNoiseUnit));
->>>>>>> 8546e6c2
                 flow::ApplyChanges();
             }
         }
@@ -715,13 +649,8 @@
                                                                                                                                                                                                                            "deg/s\0\0",
                                                    "%.2e", ImGuiInputTextFlags_CharsScientific))
             {
-<<<<<<< HEAD
                 LOG_DATA("{}: stdevAngularAcc changed to {}", nameId(), _pinData[pinIndex].measurementUncertaintyAngularRate.transpose());
                 LOG_DATA("{}: stdevAngularAccUnit changed to {}", nameId(), _pinData[pinIndex].measurementUncertaintyAngularRateUnit);
-=======
-                LOG_DEBUG("{}: stdevAngularAcc changed to {}", nameId(), _pinData[pinIndex].measurementUncertaintyAngularRate.transpose());
-                LOG_DEBUG("{}: stdevAngularAccUnit changed to {}", nameId(), fmt::underlying(_pinData[pinIndex].measurementUncertaintyAngularRateUnit));
->>>>>>> 8546e6c2
                 flow::ApplyChanges();
             }
 
@@ -735,13 +664,8 @@
                                                                                                                                                                                                                              "m/s^2\0\0",
                                                    "%.2e", ImGuiInputTextFlags_CharsScientific))
             {
-<<<<<<< HEAD
                 LOG_DATA("{}: stdevJerk changed to {}", nameId(), _pinData[pinIndex].measurementUncertaintyAcceleration.transpose());
                 LOG_DATA("{}: stdevJerkUnit changed to {}", nameId(), _pinData[pinIndex].measurementUncertaintyAccelerationUnit);
-=======
-                LOG_DEBUG("{}: stdevJerk changed to {}", nameId(), _pinData[pinIndex].measurementUncertaintyAcceleration.transpose());
-                LOG_DEBUG("{}: stdevJerkUnit changed to {}", nameId(), fmt::underlying(_pinData[pinIndex].measurementUncertaintyAccelerationUnit));
->>>>>>> 8546e6c2
                 flow::ApplyChanges();
             }
         }
@@ -1050,14 +974,10 @@
     {
         // Initial time step for KF prediction
         InsTime dt_init = InsTime{ 0, 0, 0, 0, 0, 1.0 / _imuFrequency };
-<<<<<<< HEAD
-        _latestTimestamp = InsTime{ 0, 0, 0, 0, 0, (imuObs->insTime.value() - dt_init).count() };
+        _latestTimestamp = InsTime{ 0, 0, 0, 0, 0, (imuObs->insTime - dt_init).count() };
 
         // Time until averaging ends and filtering starts (for auto-init of KF)
-        _avgEndTime = imuObs->insTime.value() + std::chrono::milliseconds(static_cast<int>(1e3 * _averageEndTime));
-=======
-        _latestTimestamp = InsTime{ 0, 0, 0, 0, 0, (imuObs->insTime - dt_init).count() };
->>>>>>> 8546e6c2
+        _avgEndTime = imuObs->insTime + std::chrono::milliseconds(static_cast<int>(1e3 * _averageEndTime));
     }
 
     // Predict states over the time difference between the latest signal and the one before
@@ -1088,7 +1008,66 @@
         // Rotation matrix of the accelerometer platform to body frame
         auto DCM_accel = imuObs->imuPos.b_quatAccel_p().toRotationMatrix();
 
-        _imuRotations_accel[pinIdx] = DCM_accel;
+        // Read sensor rotation info from 'imuObs'
+        if (std::isnan(_imuRotations_accel[pinIdx](0, 0)))
+        {
+            // Rotation matrix of the accelerometer platform to body frame
+            auto DCM_accel = imuObs->imuPos.b_quatAccel_p().toRotationMatrix();
+
+            _imuRotations_accel[pinIdx] = DCM_accel;
+        }
+        if (std::isnan(_imuRotations_gyro[pinIdx](0, 0)))
+        {
+            // Rotation matrix of the gyro platform to body frame
+            auto DCM_gyro = imuObs->imuPos.b_quatGyro_p().toRotationMatrix();
+
+            _imuRotations_gyro[pinIdx] = DCM_gyro;
+        }
+
+        // Initialize H with mounting angles (DCM) of the sensor that provided the latest measurement
+        // auto DCM_accel = _imuRotations_accel.at(pinIdx);
+        // LOG_DATA("DCM_accel =\n{}", DCM_accel);
+        auto DCM_gyro = _imuRotations_gyro.at(pinIdx);
+        LOG_DATA("DCM_gyro =\n{}", DCM_gyro);
+
+        // Initialize '_imuPos' of the combined solution - that of the reference sensor
+        if (!_imuPosSet && pinIdx == 0)
+        {
+            this->_imuPos = imuObs->imuPos;
+            _imuPosSet = true;
+        }
+
+        _kalmanFilter.H = designMatrix_H(DCM_accel, DCM_gyro, pinIdx);
+        LOG_DATA("kalmanFilter.H =\n", _kalmanFilter.H);
+
+        measurementNoiseMatrix_R(_kalmanFilter.R, pinIdx);
+        LOG_DATA("{}: kalmanFilter.R =\n{}", nameId(), _kalmanFilter.R);
+
+        if (_checkKalmanMatricesRanks)
+        {
+            auto rank = (_kalmanFilter.H * _kalmanFilter.P * _kalmanFilter.H.transpose() + _kalmanFilter.R).fullPivLu().rank();
+            if (rank != _kalmanFilter.H.rows())
+            {
+                LOG_WARN("{}: (HPH^T + R).rank = {}", nameId(), rank);
+            }
+        }
+
+        if (_autoInitKF && !_kfInitialized)
+        {
+            if (imuObs->insTime < _avgEndTime)
+            {
+                _cumulatedImuObs.push_back(imuObs);
+                _cumulatedPinIds.push_back(pinIdx);
+            }
+            else
+            {
+                initializeKalmanFilterAuto();
+            }
+        }
+        else
+        {
+            combineSignals(imuObs);
+        }
     }
     if (std::isnan(_imuRotations_gyro[pinIdx](0, 0)))
     {
@@ -1124,26 +1103,6 @@
         {
             LOG_WARN("{}: (HPH^T + R).rank = {}", nameId(), rank);
         }
-<<<<<<< HEAD
-
-        if (_autoInitKF && !_kfInitialized)
-        {
-            if (imuObs->insTime.value() < _avgEndTime)
-            {
-                _cumulatedImuObs.push_back(imuObs);
-                _cumulatedPinIds.push_back(pinIndex);
-            }
-            else
-            {
-                initializeKalmanFilterAuto();
-            }
-        }
-        else
-        {
-            combineSignals(imuObs);
-        }
-=======
->>>>>>> 8546e6c2
     }
 
     combineSignals(imuObs);
