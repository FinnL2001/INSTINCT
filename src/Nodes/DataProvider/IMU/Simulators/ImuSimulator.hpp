--- conflicted
+++ resolved
@@ -265,13 +265,7 @@
     /// @param[in] line Line with data from the csv
     /// @param[in] description Description of the data
     /// @return Attitude quaternion n_quat_b or NaN if data not found
-<<<<<<< HEAD
-    static Eigen::Quaterniond n_getAttitudeQuaternionFromCsvLine_b(const CsvData::CsvLine& line, const std::vector<std::string>& description);
-  
-  
-=======
     static Eigen::Quaternion<Scalar> n_getAttitudeQuaternionFromCsvLine_b(const CsvData::CsvLine& line, const std::vector<std::string>& description);
->>>>>>> af486703
 
     /// Assign a variable that holds the Spline information
     struct
