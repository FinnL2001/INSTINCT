--- conflicted
+++ resolved
@@ -57,11 +57,6 @@
 /// @note See Groves (2013) Chapter 2.4.3 and 'GUT User Guide' (2018) Chapter 7.4
 [[nodiscard]] Eigen::Vector3d gravity_EGM96(const double& latitude, const double& longitude, const double& altitude, int ndegree);
 
-<<<<<<< HEAD
-/// @brief Reads in EGM96 coeffs before runtime, e.g. at initialization of the ImuIntegrator
-/// @return Matrix 'coeffsEGM96'
-Eigen::MatrixXd readEGM96Coeffs();
-
 /// @brief Calculates the centrifugal acceleration on a given acceleration vector
 /// @param[in] latitude Latitude in [rad]
 /// @param[in] altitude Longitude in [rad]
@@ -71,6 +66,4 @@
 /// @note See Groves (2013) Chapter 2.4.7
 [[nodiscard]] Eigen::Vector3d centrifugalAcceleration(const double& latitude, const double& altitude, Eigen::Vector3d& acceleration);
 
-=======
->>>>>>> 69bbaa3a
 } // namespace NAV::gravity