/// @file InsMechanization.hpp
/// @brief Inertial Navigation Mechanization Functions
/// @author T. Topp (topp@ins.uni-stuttgart.de)
/// @date 2020-09-02

#pragma once

#include "util/Eigen.hpp"
#include "util/InsConstants.hpp"

namespace NAV
{
/// @brief Integrates the angular velocities and calculates the new Quaternion q_ep with Runge Kutta of 3rd Order
/// @param[in] timeDifferenceSec__t0 Δtₖ Time difference in [seconds]. This epoch to previous epoch
/// @param[in] timeDifferenceSec__t1 Δtₖ₋₁ Time difference in [seconds]. Previous epoch to twice previous epoch
/// @param[in] angularVelocity_ip_p__t0 ω_ip_p (tₖ) Angluar velocity in [rad/s],
///                                     of the inertial to platform system, in platform coordinates, at the time tₖ
/// @param[in] angularVelocity_ip_p__t1 ω_ip_p (tₖ₋₁) Angluar velocity in [rad/s],
///                                     of the inertial to platform system, in platform coordinates, at the time tₖ₋₁
/// @param[in] angularVelocity_ie_e__t0 ω_ie_e (tₖ) Angluar velocity in [rad/s],
///                                     of the inertial to earth system, in earth coordinates, at the time tₖ
/// @param[in] quaternion_ep__t1 q (tₖ₋₁) Quaternion, from platform to earth coordinates, at the time tₖ₋₁
/// @param[in] quaternion_ep__t2 q (tₖ₋₂) Quaternion, from platform to earth coordinates, at the time tₖ₋₂
/// @return The updated Quaternion q_ep
///
/// @note See C. Jekeli (2001) - Inertial Navigation Systems with Geodetic Applications (Chapter 4.2.4.1.2)
///       See T. Hobiger - Inertialnavigation (Lecture Slides Chapter 8)
[[nodiscard]] Eigen::Quaterniond updateQuaternion_ep_RungeKutta3(const long double& timeDifferenceSec__t0,
                                                                 const long double& timeDifferenceSec__t1,
                                                                 const Eigen::Vector3d& angularVelocity_ip_p__t0,
                                                                 const Eigen::Vector3d& angularVelocity_ip_p__t1,
                                                                 const Eigen::Vector3d& angularVelocity_ie_e__t0,
                                                                 const Eigen::Quaterniond& quaternion_ep__t1,
                                                                 const Eigen::Quaterniond& quaternion_ep__t2);

/// @brief Integrates the angular velocities and calculates the new Quaternion q_nb with Runge Kutta of 3rd Order
/// @param[in] timeDifferenceSec__t0 Δtₖ Time difference in [seconds]. This epoch to previous epoch
/// @param[in] timeDifferenceSec__t1 Δtₖ₋₁ Time difference in [seconds]. Previous epoch to twice previous epoch
/// @param[in] angularVelocity_ip_b__t0 ω_ip_b (tₖ) Angluar velocity in [rad/s],
///                                     of the inertial to platform system, in body coordinates, at the time tₖ
/// @param[in] angularVelocity_ip_b__t1 ω_ip_b (tₖ₋₁) Angluar velocity in [rad/s],
///                                     of the inertial to platform system, in body coordinates, at the time tₖ₋₁
/// @param[in] angularVelocity_ie_n__t1 ω_ie_n (tₖ₋₁) Angluar velocity in [rad/s]
///                                     of the inertial to earth system, in navigation coordinates, at the time tₖ₋₁
/// @param[im] angularVelocity_en_n__t1 ω_en_n (tₖ₋₁) Transport Rate, rotation rate of the Earth frame relative to the navigation frame
///                                     in navigation coordinates
/// @param[in] quaternion_nb__t1 q (tₖ₋₁) Quaternion, from body to navigation coordinates, at the time tₖ₋₁
/// @param[in] quaternion_nb__t2 q (tₖ₋₂) Quaternion, from body to navigation coordinates, at the time tₖ₋₂
/// @return The updated Quaternion q_ep
///
/// @note See C. Jekeli (2001) - Inertial Navigation Systems with Geodetic Applications (Chapter 4.2.4.1.2)
///       See T. Hobiger - Inertialnavigation (Lecture Slides Chapter 8)
[[nodiscard]] Eigen::Quaterniond updateQuaternion_nb_RungeKutta3(const long double& timeDifferenceSec__t0,
                                                                 const long double& timeDifferenceSec__t1,
                                                                 const Eigen::Vector3d& angularVelocity_ip_b__t0,
                                                                 const Eigen::Vector3d& angularVelocity_ip_b__t1,
                                                                 const Eigen::Vector3d& angularVelocity_ie_n__t1,
                                                                 const Eigen::Vector3d& angularVelocity_en_n__t1,
                                                                 const Eigen::Quaterniond& quaternion_nb__t1,
                                                                 const Eigen::Quaterniond& quaternion_nb__t2);

/// @brief Integrates the accelerations and calculates the new velocity v_e with Simpson rule
/// @param[in] timeDifferenceSec__t0 Δtₖ Time difference in [seconds]. This epoch to previous epoch
/// @param[in] timeDifferenceSec__t1 Δtₖ₋₁ Time difference in [seconds]. Previous epoch to twice previous epoch
/// @param[in] acceleration_p__t0 a_p (tₖ) Acceleration in [m/s^2], in platform coordinates, at the time tₖ
/// @param[in] acceleration_p__t1 a_p (tₖ₋₁) Acceleration in [m/s^2], in platform coordinates, at the time tₖ₋₁
/// @param[in] velocity_e__t2 v_e (tₖ₋₂) Velocity in [m/s], in earth coordinates, at the time tₖ₋₂
/// @param[in] position_e__t2 x_e (tₖ₋₂) Position in [m/s], in earth coordinates, at the time tₖ₋₂
/// @param[in] gravity_e g_e Gravity vector in [m/s^2], in earth coordinates
/// @param[in] quaternion_ep__t0 q (tₖ) Quaternion, from platform to earth coordinates, at the time tₖ
/// @param[in] quaternion_ep__t1 q (tₖ₋₁) Quaternion, from platform to earth coordinates, at the time tₖ₋₁
/// @param[in] quaternion_ep__t2 q (tₖ₋₂) Quaternion, from platform to earth coordinates, at the time tₖ₋₂
/// @return The updated velocity v_e
///
/// @note See C. Jekeli (2001) - Inertial Navigation Systems with Geodetic Applications (Chapter 4.2.4.1.2)
///       See T. Hobiger - Inertialnavigation (Lecture Slides Chapter 8)
<<<<<<< HEAD
[[nodiscard]] Eigen::Vector3d updateVelocity_e_Simpson(const long double& timeDifferenceSec__t0,
                                                       const long double& timeDifferenceSec__t1,
                                                       const Eigen::Vector3d& acceleration_p__t0,
                                                       const Eigen::Vector3d& acceleration_p__t1,
                                                       const Eigen::Vector3d& velocity_e__t2,
                                                       const Eigen::Vector3d& position_e__t2,
                                                       const Eigen::Vector3d& gravity_e,
                                                       const Eigen::Quaterniond& quaternion_ep__t0,
                                                       const Eigen::Quaterniond& quaternion_ep__t1,
                                                       const Eigen::Quaterniond& quaternion_ep__t2);
=======
[[nodiscard]] Eigen::Vector3d updateVelocity_e_RungeKutta3(const long double& timeDifferenceSec__t0,
                                                           const long double& timeDifferenceSec__t1,
                                                           const Eigen::Vector3d& acceleration_p__t0,
                                                           const Eigen::Vector3d& acceleration_p__t1,
                                                           const Eigen::Vector3d& velocity_e__t2,
                                                           const Eigen::Vector3d& position_e__t2,
                                                           const Eigen::Vector3d& gravity_e,
                                                           const Eigen::Quaterniond& quaternion_ep__t0,
                                                           const Eigen::Quaterniond& quaternion_ep__t1,
                                                           const Eigen::Quaterniond& quaternion_ep__t2
#ifndef NDEBUG
                                                           ,
                                                           bool suppressCoriolis
#endif
);
>>>>>>> aa9615d0

/// @brief Integrates the accelerations and calculates the new velocity v_n with Simpson rule
/// @param[in] timeDifferenceSec__t0 Δtₖ Time difference in [seconds]. This epoch to previous epoch
/// @param[in] timeDifferenceSec__t1 Δtₖ₋₁ Time difference in [seconds]. Previous epoch to twice previous epoch
/// @param[in] acceleration_b__t0 a_p (tₖ) Acceleration in [m/s^2], in body coordinates, at the time tₖ
/// @param[in] acceleration_b__t1 a_p (tₖ₋₁) Acceleration in [m/s^2], in body coordinates, at the time tₖ₋₁
/// @param[in] velocity_n__t1 v_n (tₖ₋₁) Velocity in [m/s], in navigation coordinates, at the time tₖ₋₁
/// @param[in] velocity_n__t2 v_n (tₖ₋₂) Velocity in [m/s], in navigation coordinates, at the time tₖ₋₂
/// @param[in] gravity_n__t1 g_n (tₖ₋₁) Gravity vector in [m/s^2], in navigation coordinates, at the time tₖ₋₁
/// @param[in] angularVelocity_ie_n__t1 ω_ie_n (tₖ₋₁) Nominal mean angular velocity of the Earth in [rad/s], in navigation coordinates, at the time tₖ₋₁
/// @param[in] angularVelocity_en_n__t1 ω_ie_n (tₖ₋₁) Transport Rate in [rad/s], in navigation coordinates, at the time tₖ₋₁
/// @param[in] quaternion_nb__t0 q (tₖ) Quaternion, from body to navigation coordinates, at the time tₖ
/// @param[in] quaternion_nb__t1 q (tₖ₋₁) Quaternion, from body to navigation coordinates, at the time tₖ₋₁
/// @param[in] quaternion_nb__t2 q (tₖ₋₂) Quaternion, from body to navigation coordinates, at the time tₖ₋₂
/// @return The updated velocity v_n
///
/// @note See S. Gleason (2009) - GNSS Applications and Methods (Chapter 6.2.3.2)
[[nodiscard]] Eigen::Vector3d updateVelocity_n_Simpson(const long double& timeDifferenceSec__t0,
                                                       const long double& timeDifferenceSec__t1,
                                                       const Eigen::Vector3d& acceleration_b__t0,
                                                       const Eigen::Vector3d& acceleration_b__t1,
                                                       const Eigen::Vector3d& velocity_n__t1,
                                                       const Eigen::Vector3d& velocity_n__t2,
                                                       const Eigen::Vector3d& gravity_n__t1,
                                                       const Eigen::Vector3d& angularVelocity_ie_n__t1,
                                                       const Eigen::Vector3d& angularVelocity_en_n__t1,
                                                       const Eigen::Quaterniond& quaternion_nb__t0,
                                                       const Eigen::Quaterniond& quaternion_nb__t1,
                                                       const Eigen::Quaterniond& quaternion_nb__t2);

/// @brief Integrates the accelerations and calculates the new velocity v_n with Runge Kutta of 3rd Order
/// @param[in] timeDifferenceSec__t0 Δtₖ Time difference in [seconds]. This epoch to previous epoch
/// @param[in] timeDifferenceSec__t1 Δtₖ₋₁ Time difference in [seconds]. Previous epoch to twice previous epoch
/// @param[in] acceleration_b__t0 a_p (tₖ) Acceleration in [m/s^2], in body coordinates, at the time tₖ
/// @param[in] acceleration_b__t1 a_p (tₖ₋₁) Acceleration in [m/s^2], in body coordinates, at the time tₖ₋₁
/// @param[in] velocity_n__t2 v_n (tₖ₋₂) Velocity in [m/s], in navigation coordinates, at the time tₖ₋₂
/// @param[in] gravity_n__t1 g_n (tₖ₋₁) Gravity vector in [m/s^2], in navigation coordinates, at the time tₖ₋₁
/// @param[in] angularVelocity_ie_n__t1 ω_ie_n (tₖ₋₁) Nominal mean angular velocity of the Earth in [rad/s], in navigation coordinates, at the time tₖ₋₁
/// @param[in] angularVelocity_en_n__t1 ω_ie_n (tₖ₋₁) Transport Rate in [rad/s], in navigation coordinates, at the time tₖ₋₁
/// @param[in] quaternion_nb__t0 q (tₖ) Quaternion, from body to navigation coordinates, at the time tₖ
/// @param[in] quaternion_nb__t1 q (tₖ₋₁) Quaternion, from body to navigation coordinates, at the time tₖ₋₁
/// @param[in] quaternion_nb__t2 q (tₖ₋₂) Quaternion, from body to navigation coordinates, at the time tₖ₋₂
/// @return The updated velocity v_n
///
/// @note Prefer using Simpson for the velocity update as yields same result but computational more efficient (Jekeli (2001) - Chapter 4.3.6)
/// @note See C. Jekeli (2001) - Inertial Navigation Systems with Geodetic Applications (Chapter 4.3.4)
[[nodiscard]] Eigen::Vector3d updateVelocity_n_RungeKutta3(const long double& timeDifferenceSec__t0,
                                                           const long double& timeDifferenceSec__t1,
                                                           const Eigen::Vector3d& acceleration_b__t0,
                                                           const Eigen::Vector3d& acceleration_b__t1,
                                                           const Eigen::Vector3d& velocity_n__t2,
                                                           const Eigen::Vector3d& gravity_n__t1,
                                                           const Eigen::Vector3d& angularVelocity_ie_n__t1,
                                                           const Eigen::Vector3d& angularVelocity_en_n__t1,
                                                           const Eigen::Quaterniond& quaternion_nb__t0,
                                                           const Eigen::Quaterniond& quaternion_nb__t1,
                                                           const Eigen::Quaterniond& quaternion_nb__t2
#ifndef NDEBUG
                                                           ,
                                                           bool suppressCoriolis
#endif
);

/// @brief Calculates the new position x_e in earth frame
/// @param[in] timeDifferenceSec__t0 Δtₖ Time difference in [seconds]. This epoch to previous epoch
/// @param[in] position_e__t1 x_e (tₖ₋₁) Position in [m/s], in earth coordinates, at the time tₖ₋₁
/// @param[in] velocity_e__t1 v_e (tₖ₋₁) Velocity in [m/s], in earth coordinates, at the time tₖ₋₁
/// @return x_e (tₖ) Position in [m/s], in earth coordinates, at the time tₖ
///
/// @note See T. Hobiger - Inertialnavigation (Lecture Slides Chapter 9)
[[nodiscard]] Eigen::Vector3d updatePosition_e(const long double& timeDifferenceSec__t0,
                                               const Eigen::Vector3d& position_e__t1,
                                               const Eigen::Vector3d& velocity_e__t1);

/// @brief Calculates the new position [𝜙, λ, h]
/// @param[in] timeDifferenceSec__t0 Δtₖ Time difference in [seconds]. This epoch to previous epoch
/// @param[in] latLonAlt__t1 [𝜙, λ, h] (tₖ₋₁) Latitude, Longitude and altitude in [rad, rad, m] at the time tₖ₋₁
/// @param[in] velocity_n__t1 v_n (tₖ₋₁) Velocity in [m/s], in navigation coordinates, at the time tₖ₋₁
/// @param[in] R_N North/South (meridian) earth radius [m]
/// @param[in] R_E East/West (prime vertical) earth radius [m]
/// @return [𝜙, λ, h] (tₖ) Latitude, Longitude and altitude in [rad, rad, m] at the time tₖ
///
/// @note See S. Gleason (2009) - GNSS Applications and Methods (Chapter 6.2.3.3)
[[nodiscard]] Eigen::Vector3d updatePosition_lla(const long double& timeDifferenceSec__t0,
                                                 const Eigen::Vector3d& latLonAlt__t1,
                                                 const Eigen::Vector3d& velocity_n__t1,
                                                 const double& R_N,
                                                 const double& R_E);

/// @brief Calculates the new position [x_n, x_e, x_d]
/// @param[in] timeDifferenceSec__t0 Δtₖ Time difference in [seconds]. This epoch to previous epoch
/// @param[in] position_n__t1 [x_n, x_e, x_d] (tₖ₋₁) Position NED in [m] at the time tₖ₋₁
/// @param[in] velocity_n__t1 v_n (tₖ₋₁) Velocity in [m/s], in navigation coordinates, at the time tₖ₋₁
/// @return [x_n, x_e, x_d] (tₖ) Position NED in [m] at the time tₖ
[[nodiscard]] Eigen::Vector3d updatePosition_n(const long double& timeDifferenceSec__t0,
                                               const Eigen::Vector3d& position_n__t1,
                                               const Eigen::Vector3d& velocity_n__t1);

/// @brief Calculates the North/South (meridian) earth radius
/// @param[in] latitude 𝜙 Latitude in [rad]
/// @param[in] a Semi-major axis
/// @param[in] e_squared Square of the first eccentricity of the ellipsoid
/// @return North/South (meridian) earth radius [m]
/// @note See P. Groves (2013) - Principles of GNSS, Inertial, and Multisensor Integrated Navigation Systems (eq. 2.105)
[[nodiscard]] double earthRadius_N(const double& latitude, const double& a = InsConst::WGS84_a, const double& e_squared = InsConst::WGS84_e_squared);

/// @brief Calculates the East/West (prime vertical) earth radius
/// @param[in] latitude 𝜙 Latitude in [rad]
/// @param[in] a Semi-major axis
/// @param[in] e_squared Square of the first eccentricity of the ellipsoid
/// @return East/West (prime vertical) earth radius [m]
/// @note See P. Groves (2013) - Principles of GNSS, Inertial, and Multisensor Integrated Navigation Systems (eq. 2.106)
[[nodiscard]] double earthRadius_E(const double& latitude, const double& a = InsConst::WGS84_a, const double& e_squared = InsConst::WGS84_e_squared);

/// @brief r_eS^e The distance of a point on the Earth's surface from the center of the Earth
/// @param[in] latitude 𝜙 Latitude in [rad]
/// @param[in] R_E Prime vertical radius of curvature (East/West) in [m]
/// @param[in] e_squared Square of the first eccentricity of the ellipsoid
/// @return Geocentric Radius in [m]
/// @note See P. Groves (2013) - Principles of GNSS, Inertial, and Multisensor Integrated Navigation Systems (eq. 2.137)
template<typename T>
[[nodiscard]] T geocentricRadius(const T& latitude, const T& R_E, const T& e_squared = InsConst::WGS84_e_squared)
{
    return R_E * std::sqrt(std::pow(std::cos(latitude), 2) + std::pow((1.0 - e_squared) * std::sin(latitude), 2));
}

/// @brief Calculates the transport rate ω_en_n
/// @param[in] latLonAlt__t1 [𝜙, λ, h] (tₖ₋₁) Latitude, Longitude and altitude in [rad, rad, m] at the time tₖ₋₁
/// @param[in] velocity_n__t1 v_n (tₖ₋₁) Velocity in [m/s], in navigation coordinates, at the time tₖ₋₁
/// @param[in] R_N North/South (meridian) earth radius [m]
/// @param[in] R_E East/West (prime vertical) earth radius [m]
/// @return ω_en_n (tₖ₋₁) Transport Rate, rotation rate of the Earth frame relative to the navigation frame, in navigation coordinates
[[nodiscard]] Eigen::Vector3d transportRate(const Eigen::Vector3d& latLonAlt__t1,
                                            const Eigen::Vector3d& velocity_n__t1,
                                            const double& R_N,
                                            const double& R_E);

/// @brief Calculates the skew-symmetric matrix of the Earth-rotation vector in local navigation frame axes
/// @param[in] latitude 𝜙 Latitude in [rad]
/// @return The skew-symmetric matrix of the Earth-rotation vector in local navigation frame axes
/// @note See P. Groves (2013) - Principles of GNSS, Inertial, and Multisensor Integrated Navigation Systems (eq. 5.41)
[[nodiscard]] Eigen::Matrix3d AngularVelocityEarthSkew_ie_n(double latitude);

} // namespace NAV<|MERGE_RESOLUTION|>--- conflicted
+++ resolved
@@ -74,7 +74,6 @@
 ///
 /// @note See C. Jekeli (2001) - Inertial Navigation Systems with Geodetic Applications (Chapter 4.2.4.1.2)
 ///       See T. Hobiger - Inertialnavigation (Lecture Slides Chapter 8)
-<<<<<<< HEAD
 [[nodiscard]] Eigen::Vector3d updateVelocity_e_Simpson(const long double& timeDifferenceSec__t0,
                                                        const long double& timeDifferenceSec__t1,
                                                        const Eigen::Vector3d& acceleration_p__t0,
@@ -84,24 +83,12 @@
                                                        const Eigen::Vector3d& gravity_e,
                                                        const Eigen::Quaterniond& quaternion_ep__t0,
                                                        const Eigen::Quaterniond& quaternion_ep__t1,
-                                                       const Eigen::Quaterniond& quaternion_ep__t2);
-=======
-[[nodiscard]] Eigen::Vector3d updateVelocity_e_RungeKutta3(const long double& timeDifferenceSec__t0,
-                                                           const long double& timeDifferenceSec__t1,
-                                                           const Eigen::Vector3d& acceleration_p__t0,
-                                                           const Eigen::Vector3d& acceleration_p__t1,
-                                                           const Eigen::Vector3d& velocity_e__t2,
-                                                           const Eigen::Vector3d& position_e__t2,
-                                                           const Eigen::Vector3d& gravity_e,
-                                                           const Eigen::Quaterniond& quaternion_ep__t0,
-                                                           const Eigen::Quaterniond& quaternion_ep__t1,
-                                                           const Eigen::Quaterniond& quaternion_ep__t2
+                                                       const Eigen::Quaterniond& quaternion_ep__t2
 #ifndef NDEBUG
-                                                           ,
-                                                           bool suppressCoriolis
+                                                       ,
+                                                       bool suppressCoriolis
 #endif
 );
->>>>>>> aa9615d0
 
 /// @brief Integrates the accelerations and calculates the new velocity v_n with Simpson rule
 /// @param[in] timeDifferenceSec__t0 Δtₖ Time difference in [seconds]. This epoch to previous epoch
@@ -130,7 +117,12 @@
                                                        const Eigen::Vector3d& angularVelocity_en_n__t1,
                                                        const Eigen::Quaterniond& quaternion_nb__t0,
                                                        const Eigen::Quaterniond& quaternion_nb__t1,
-                                                       const Eigen::Quaterniond& quaternion_nb__t2);
+                                                       const Eigen::Quaterniond& quaternion_nb__t2
+#ifndef NDEBUG
+                                                       ,
+                                                       bool suppressCoriolis
+#endif
+);
 
 /// @brief Integrates the accelerations and calculates the new velocity v_n with Runge Kutta of 3rd Order
 /// @param[in] timeDifferenceSec__t0 Δtₖ Time difference in [seconds]. This epoch to previous epoch
